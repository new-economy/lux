--- conflicted
+++ resolved
@@ -183,23 +183,10 @@
 	./src/json/json_spirit_writer.cpp
 	./src/kernel.cpp
 	./src/leveldbwrapper.cpp
-<<<<<<< HEAD
-	./src/masternode-budget.cpp
-	./src/masternode-payments.cpp
-	./src/masternode-sync.cpp
-	./src/masternode.cpp
-	./src/masternodeconfig.cpp
-	./src/masternodeman.cpp
-	./src/miner.cpp
-	./src/obfuscation-relay.cpp
-	./src/obfuscation.cpp
-	./src/primitives/block.cpp
-=======
-    ./src/masternodeconfig.cpp
+        ./src/masternodeconfig.cpp
 	./src/miner.cpp
 	./src/darksend.cpp
-    ./src/primitives/block.cpp
->>>>>>> ffb5a172
+        ./src/primitives/block.cpp
 	./src/primitives/transaction.cpp
 	./src/script/bitcoinconsensus.cpp
 	./src/script/interpreter.cpp
