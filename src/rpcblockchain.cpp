// Copyright (c) 2010 Satoshi Nakamoto
// Copyright (c) 2009-2014 The Bitcoin developers
// Copyright (c) 2014-2015 The Dash developers
// Copyright (c) 2015-2017 The LUX developers
// Distributed under the MIT software license, see the accompanying
// file COPYING or http://www.opensource.org/licenses/mit-license.php.

#include "core_io.h"
#include "checkpoints.h"
#include "consensus/validation.h"
//#include "main.h"
#include "primitives/transaction.h"
#include "rpcserver.h"
#include "rpcwallet.cpp"
#include "sync.h"
#include "txdb.h"
#include "util.h"

#include <stdint.h>

#include "univalue/univalue.h"

using namespace std;

extern void TxToJSON(const CTransaction& tx, const uint256 hashBlock, UniValue& entry);
void ScriptPubKeyToJSON(const CScript& scriptPubKey, UniValue& out, bool fIncludeHex);
int getBlockTimeByHeight(int nHeight);

double GetDifficulty(const CBlockIndex* blockindex)
{
    // Floating point number that is a multiple of the minimum difficulty,
    // minimum difficulty = 1.0.
    if (blockindex == NULL) {
        if (chainActive.Tip() == NULL)
            return 1.0;
        else
            blockindex = chainActive.Tip();
    }

    int nShift = (blockindex->nBits >> 24) & 0xff;

    double dDiff =
        (double)0x0000ffff / (double)(blockindex->nBits & 0x00ffffff);

    while (nShift < 29) {
        dDiff *= 256.0;
        nShift++;
    }
    while (nShift > 29) {
        dDiff /= 256.0;
        nShift--;
    }

    return dDiff;
}

CBlockIndex* GetLastBlockOfType(const int nPoS) // 0: PoW; 1: PoS
{
    CBlockIndex* pBlock = chainActive.Tip();
    while (pBlock && pBlock->nHeight > 0) {
        bool isValid = false;
        isValid = (nPoS && pBlock->IsProofOfStake()) || (!nPoS && !pBlock->IsProofOfStake());
        if (isValid)
            return pBlock;

        if (pBlock->nHeight > 1)
            pBlock = chainActive[pBlock->nHeight-1];
        else
            pBlock = pBlock->pprev;
    }
    return NULL;
}

UniValue blockToJSON(const CBlock& block, const CBlockIndex* blockindex, bool txDetails = false)
{
    UniValue result(UniValue::VOBJ);
    result.push_back(Pair("hash", block.GetHash(blockindex->nHeight >= Params().SwitchPhi2Block()).GetHex()));
    int confirmations = -1;
    // Only report confirmations if the block is on the main chain
    if (chainActive.Contains(blockindex))
        confirmations = chainActive.Height() - blockindex->nHeight + 1;
    result.push_back(Pair("confirmations", confirmations));
    result.push_back(Pair("size", (int)::GetSerializeSize(block, SER_NETWORK, PROTOCOL_VERSION)));
    result.push_back(Pair("height", blockindex->nHeight));
    result.push_back(Pair("version", block.nVersion));
    result.push_back(Pair("merkleroot", block.hashMerkleRoot.GetHex()));
    result.push_back(Pair("stateroot", block.hashStateRoot.GetHex()));
    result.push_back(Pair("utxoroot", block.hashUTXORoot.GetHex()));
    UniValue txs(UniValue::VARR);
<<<<<<< HEAD
    BOOST_FOREACH (const CTransactionRef& tx, block.vtx) {
=======
    for (const CTransaction& tx : block.vtx) {
>>>>>>> 377bb3ba
        if (txDetails) {
            UniValue objTx(UniValue::VOBJ);
            TxToJSON(*tx, uint256(), objTx);
            txs.push_back(objTx);
        } else
            txs.push_back(tx->GetHash().GetHex());
    }
    result.push_back(Pair("tx", txs));
    result.push_back(Pair("time", block.GetBlockTime()));
    result.push_back(Pair("nonce", (uint64_t)block.nNonce));
    result.push_back(Pair("bits", strprintf("%08x", block.nBits)));
    result.push_back(Pair("difficulty", GetDifficulty(blockindex)));
    result.push_back(Pair("flags", strprintf("%s%s", blockindex->IsProofOfStake()?"proof-of-stake":"proof-of-work", blockindex->GeneratedStakeModifier()?" stake-modifier":"")));
    result.push_back(Pair("chainwork", blockindex->nChainWork.GetHex()));

    if (blockindex->pprev)
        result.push_back(Pair("previousblockhash", blockindex->pprev->GetBlockHash().GetHex()));
    CBlockIndex* pnext = chainActive.Next(blockindex);
    if (pnext)
        result.push_back(Pair("nextblockhash", pnext->GetBlockHash().GetHex()));
    return result;
}


UniValue blockHeaderToJSON(const CBlock& block, const CBlockIndex* blockindex)
{
    UniValue result(UniValue::VOBJ);
    result.push_back(Pair("version", block.nVersion));
    if (blockindex->pprev)
        result.push_back(Pair("previousblockhash", blockindex->pprev->GetBlockHash().GetHex()));
    result.push_back(Pair("merkleroot", block.hashMerkleRoot.GetHex()));
    result.push_back(Pair("time", block.GetBlockTime()));
    result.push_back(Pair("bits", strprintf("%08x", block.nBits)));
    result.push_back(Pair("nonce", (uint64_t)block.nNonce));
    return result;
}

UniValue getblockcount(const UniValue& params, bool fHelp)
{
    if (fHelp || params.size() != 0)
        throw runtime_error(
            "getblockcount\n"
            "\nReturns the number of blocks in the longest block chain.\n"
            "\nResult:\n"
            "n    (numeric) The current block count\n"
            "\nExamples:\n" +
            HelpExampleCli("getblockcount", "") + HelpExampleRpc("getblockcount", ""));

    LOCK(cs_main);
    return chainActive.Height();
}

UniValue getbestblockhash(const UniValue& params, bool fHelp)
{
    if (fHelp || params.size() != 0)
        throw runtime_error(
            "getbestblockhash\n"
            "\nReturns the hash of the best (tip) block in the longest block chain.\n"
            "\nResult\n"
            "\"hex\"      (string) the block hash hex encoded\n"
            "\nExamples\n" +
            HelpExampleCli("getbestblockhash", "") + HelpExampleRpc("getbestblockhash", ""));

    LOCK(cs_main);
    return chainActive.Tip()->GetBlockHash().GetHex();
}

UniValue getdifficulty(const UniValue& params, bool fHelp)
{
    if (fHelp || params.size() != 0)
        throw runtime_error(
            "getdifficulty\n"
            "\nReturns the proof-of-work difficulty as a multiple of the minimum difficulty.\n"
            "\nResult:\n"
            "n.nnn       (numeric) the proof-of-work difficulty as a multiple of the minimum difficulty.\n"
            "\nExamples:\n" +
            HelpExampleCli("getdifficulty", "") + HelpExampleRpc("getdifficulty", ""));

    LOCK(cs_main);

    CBlockIndex* powTip = GetLastBlockOfType(0);
    return GetDifficulty(powTip);
}

UniValue getrawmempool(const UniValue& params, bool fHelp)
{
    if (fHelp || params.size() > 1)
        throw runtime_error(
            "getrawmempool ( verbose )\n"
            "\nReturns all transaction ids in memory pool as a json array of string transaction ids.\n"
            "\nArguments:\n"
            "1. verbose           (boolean, optional, default=false) true for a json object, false for array of transaction ids\n"
            "\nResult: (for verbose = false):\n"
            "[                     (json array of string)\n"
            "  \"transactionid\"     (string) The transaction id\n"
            "  ,...\n"
            "]\n"
            "\nResult: (for verbose = true):\n"
            "{                           (json object)\n"
            "  \"transactionid\" : {       (json object)\n"
            "    \"size\" : n,             (numeric) transaction size in bytes\n"
            "    \"fee\" : n,              (numeric) transaction fee in lux\n"
            "    \"time\" : n,             (numeric) local time transaction entered pool in seconds since 1 Jan 1970 GMT\n"
            "    \"height\" : n,           (numeric) block height when transaction entered pool\n"
            "    \"startingpriority\" : n, (numeric) priority when transaction entered pool\n"
            "    \"currentpriority\" : n,  (numeric) transaction priority now\n"
            "    \"depends\" : [           (array) unconfirmed transactions used as inputs for this transaction\n"
            "        \"transactionid\",    (string) parent transaction id\n"
            "       ... ]\n"
            "  }, ...\n"
            "]\n"
            "\nExamples\n" +
            HelpExampleCli("getrawmempool", "true") + HelpExampleRpc("getrawmempool", "true"));

    LOCK(cs_main);

    bool fVerbose = false;
    if (params.size() > 0)
        fVerbose = params[0].get_bool();

    if (fVerbose) {
        LOCK(mempool.cs);
        UniValue o(UniValue::VOBJ);
        for (const CTxMemPoolEntry& e : mempool.mapTx) {
            const uint256& hash = e.GetTx().GetHash();
            UniValue info(UniValue::VOBJ);
            info.push_back(Pair("size", (int)e.GetTxSize()));
            info.push_back(Pair("fee", ValueFromAmount(e.GetFee())));
            info.push_back(Pair("time", e.GetTime()));
            info.push_back(Pair("height", (int)e.GetHeight()));
            info.push_back(Pair("startingpriority", e.GetPriority(e.GetHeight())));
            info.push_back(Pair("currentpriority", e.GetPriority(chainActive.Height())));
            const CTransaction& tx = e.GetTx();
            set<string> setDepends;
            for (const CTxIn& txin : tx.vin) {
                if (mempool.exists(txin.prevout.hash))
                    setDepends.insert(txin.prevout.hash.ToString());
            }
            UniValue depends(UniValue::VARR);

            for (const std::string& dep : setDepends)
            {
                  depends.push_back(dep);
            }

            info.push_back(Pair("depends", depends));
            o.push_back(Pair(hash.ToString(), info));
        }
        return o;
    } else {
        vector<uint256> vtxid;
        mempool.queryHashes(vtxid);

        UniValue a(UniValue::VARR);
        for (const uint256& hash : vtxid)
            a.push_back(hash.ToString());

        return a;
    }
}

void entryToJSON(UniValue &info, const CTxMemPoolEntry &e)
{
    AssertLockHeld(mempool.cs);

    info.push_back(Pair("size", (int)e.GetTxSize()));
    info.push_back(Pair("fee", ValueFromAmount(e.GetFee())));
    info.push_back(Pair("modifiedfee", ValueFromAmount(e.GetModifiedFee())));
    info.push_back(Pair("time", e.GetTime()));
    info.push_back(Pair("height", (int)e.GetHeight()));
    info.push_back(Pair("startingpriority", e.GetPriority(e.GetHeight())));
    info.push_back(Pair("currentpriority", e.GetPriority(chainActive.Height())));
    info.push_back(Pair("descendantcount", e.GetCountWithDescendants()));
    info.push_back(Pair("descendantsize", e.GetSizeWithDescendants()));
    info.push_back(Pair("descendantfees", e.GetModFeesWithDescendants()));
    const CTransaction& tx = e.GetTx();
    set<string> setDepends;
    BOOST_FOREACH(const CTxIn& txin, tx.vin)
    {
        if (mempool.exists(txin.prevout.hash))
            setDepends.insert(txin.prevout.hash.ToString());
    }

    UniValue depends(UniValue::VARR);
    BOOST_FOREACH(const string& dep, setDepends)
    {
        depends.push_back(dep);
    }

    info.push_back(Pair("depends", depends));
}

UniValue mempoolToJSON(bool fVerbose)
{
    if (fVerbose)
    {
        LOCK(mempool.cs);
        UniValue o(UniValue::VOBJ);
        for (const CTxMemPoolEntry& e : mempool.mapTx)
        {
            const uint256& hash = e.GetTx().GetHash();
            UniValue info(UniValue::VOBJ);
            entryToJSON(info, e);
            o.push_back(Pair(hash.ToString(), info));
        }
        return o;
    }
    else
    {
        std::vector<uint256> vtxid;
        mempool.queryHashes(vtxid);

        UniValue a(UniValue::VARR);
        for (const uint256& hash : vtxid)
            a.push_back(hash.ToString());

        return a;
    }
}

UniValue getblockhashes(const UniValue& params, bool fHelp)
{
    if (fHelp || params.size() < 2)
        throw runtime_error(
                "getblockhashes timestamp\n"
                        "\nReturns array of hashes of blocks within the timestamp range provided.\n"
                        "\nArguments:\n"
                        "1. high         (numeric, required) The newer block timestamp\n"
                        "2. low          (numeric, required) The older block timestamp\n"
                        "3. options      (string, required) A json object\n"
                        "    {\n"
                        "      \"noOrphans\":true   (boolean) will only include blocks on the main chain\n"
                        "      \"logicalTimes\":true   (boolean) will include logical timestamps with hashes\n"
                        "    }\n"
                        "\nResult:\n"
                        "[\n"
                        "  \"hash\"         (string) The block hash\n"
                        "]\n"
                        "[\n"
                        "  {\n"
                        "    \"blockhash\": (string) The block hash\n"
                        "    \"logicalts\": (numeric) The logical timestamp\n"
                        "  }\n"
                        "]\n"
                        "\nExamples:\n"
                + HelpExampleCli("getblockhashes", "1522073246 1521473246")
                + HelpExampleRpc("getblockhashes", "1522073246, 1521473246")
                + HelpExampleCli("getblockhashes", "1522073246 1521473246 '{\"noOrphans\":false, \"logicalTimes\":true}'")
        );

    LOCK(cs_main);

    unsigned int high = params[0].get_int();
    unsigned int low = params[1].get_int();
    UniValue a(UniValue::VARR);
    int nHeight = chainActive.Height();

    for (int i = 0; i <= nHeight; i++) {
        unsigned int blockTime = getBlockTimeByHeight(i);
        if (blockTime > low && blockTime < high) {
            CBlockIndex* pblockindex =chainActive[i];
            a.push_back(pblockindex->GetBlockHash().GetHex());
        }
    }
    return a;
}

int getBlockTimeByHeight(int nHeight){
    CBlock block;
    CBlockIndex* pblockindex =chainActive[nHeight];
    std::string strHash = pblockindex->GetBlockHash().GetHex();
    uint256 hash(strHash);
    CBlockIndex* pblockindex2 = mapBlockIndex[hash];
        return pblockindex2->GetBlockTime();
    }

UniValue getblockhash(const UniValue& params, bool fHelp)
{
    if (fHelp || params.size() != 1)
        throw runtime_error(
            "getblockhash index\n"
            "\nReturns hash of block in best-block-chain at index provided.\n"
            "\nArguments:\n"
            "1. index         (numeric, required) The block index\n"
            "\nResult:\n"
            "\"hash\"         (string) The block hash\n"
            "\nExamples:\n" +
            HelpExampleCli("getblockhash", "1000") + HelpExampleRpc("getblockhash", "1000"));

    LOCK(cs_main);

    int nHeight = params[0].get_int();
    if (nHeight < 0 || nHeight > chainActive.Height())
        throw JSONRPCError(RPC_INVALID_PARAMETER, "Block height out of range");

    CBlockIndex* pblockindex = chainActive[nHeight];
    return pblockindex->GetBlockHash().GetHex();
}

UniValue getblock(const UniValue& params, bool fHelp)
{
    if (fHelp || params.size() < 1 || params.size() > 2)
        throw runtime_error(
            "getblock \"hash\" ( verbose )\n"
            "\nIf verbose is false, returns a string that is serialized, hex-encoded data for block 'hash'.\n"
            "If verbose is true, returns an Object with information about block <hash>.\n"
            "\nArguments:\n"
            "1. \"hash\"          (string, required) The block hash\n"
            "2. verbose           (boolean, optional, default=true) true for a json object, false for the hex encoded data\n"
            "\nResult (for verbose = true):\n"
            "{\n"
            "  \"hash\" : \"hash\",     (string) the block hash (same as provided)\n"
            "  \"confirmations\" : n,   (numeric) The number of confirmations, or -1 if the block is not on the main chain\n"
            "  \"size\" : n,            (numeric) The block size\n"
            "  \"height\" : n,          (numeric) The block height or index\n"
            "  \"version\" : n,         (numeric) The block version\n"
            "  \"merkleroot\" : \"xxxx\", (string) The merkle root\n"
            "  \"tx\" : [               (array of string) The transaction ids\n"
            "     \"transactionid\"     (string) The transaction id\n"
            "     ,...\n"
            "  ],\n"
            "  \"time\" : ttt,          (numeric) The block time in seconds since epoch (Jan 1 1970 GMT)\n"
            "  \"nonce\" : n,           (numeric) The nonce\n"
            "  \"bits\" : \"1d00ffff\", (string) The bits\n"
            "  \"difficulty\" : x.xxx,  (numeric) The difficulty\n"
            "  \"previousblockhash\" : \"hash\",  (string) The hash of the previous block\n"
            "  \"nextblockhash\" : \"hash\"       (string) The hash of the next block\n"
            "}\n"
            "\nResult (for verbose=false):\n"
            "\"data\"             (string) A string that is serialized, hex-encoded data for block 'hash'.\n"
            "\nExamples:\n" +
            HelpExampleCli("getblock", "\"00000000000fd08c2fb661d2fcb0d49abb3a91e5f27082ce64feed3b4dede2e2\"") + HelpExampleRpc("getblock", "\"00000000000fd08c2fb661d2fcb0d49abb3a91e5f27082ce64feed3b4dede2e2\""));

    LOCK(cs_main);

    std::string strHash = params[0].get_str();
    uint256 hash(strHash);

    bool fVerbose = true;
    if (params.size() > 1)
        fVerbose = params[1].get_bool();

    if (mapBlockIndex.count(hash) == 0)
        throw JSONRPCError(RPC_INVALID_ADDRESS_OR_KEY, "Block not found");

    CBlock block;
    CBlockIndex* pblockindex = mapBlockIndex[hash];

    if (!ReadBlockFromDisk(block, pblockindex, Params().GetConsensus()))
        throw JSONRPCError(RPC_INTERNAL_ERROR, "Can't read block from disk");

    if (!fVerbose) {
        CDataStream ssBlock(SER_NETWORK, PROTOCOL_VERSION);
        ssBlock << block;
        std::string strHex = HexStr(ssBlock.begin(), ssBlock.end());
        return strHex;
    }

    return blockToJSON(block, pblockindex);
}

UniValue getstorage(const UniValue& params, bool fHelp)
{
    if (fHelp || params.size() < 1)
        throw std::runtime_error(
            "getstorage \"address\"\n"
            "\nArgument:\n"
            "1. \"address\"          (string, required) The address to get the storage from\n"
            "2. \"blockNum\"         (string, optional) Number of block to get state from, \"latest\" keyword supported. Latest if not passed.\n"
            "3. \"index\"            (number, optional) Zero-based index position of the storage\n"
        );

    LOCK(cs_main);

    std::string strAddr = params[0].get_str();
    if(strAddr.size() != 40 || !CheckHex(strAddr))
        throw JSONRPCError(RPC_INVALID_ADDRESS_OR_KEY, "Incorrect address"); 

    TemporaryState ts(globalState);
    if (params.size() > 1)
    {
        if (params[1].isNum())
        {
            auto blockNum = params[1].get_int();
            if((blockNum < 0 && blockNum != -1) || blockNum > chainActive.Height())
                throw JSONRPCError(RPC_INVALID_PARAMS, "Incorrect block number");

            if(blockNum != -1)
                ts.SetRoot(uintToh256(chainActive[blockNum]->hashStateRoot), uintToh256(chainActive[blockNum]->hashUTXORoot));
                
        } else {
            throw JSONRPCError(RPC_INVALID_PARAMS, "Incorrect block number");
        }
    }

    dev::Address addrAccount(strAddr);
    if(!globalState->addressInUse(addrAccount))
        throw JSONRPCError(RPC_INVALID_ADDRESS_OR_KEY, "Address does not exist");
    
    UniValue result(UniValue::VOBJ);

    bool onlyIndex = params.size() > 2;
    unsigned index = 0;
    if (onlyIndex)
        index = params[2].get_int();

    auto storage(globalState->storage(addrAccount));

    if (onlyIndex)
    {
        if (index >= storage.size())
        {
            std::ostringstream stringStream;
            stringStream << "Storage size: " << storage.size() << " got index: " << index;
            throw JSONRPCError(RPC_INVALID_PARAMS, stringStream.str());
        }
        auto elem = std::next(storage.begin(), index);
        UniValue e(UniValue::VOBJ);

        storage = {{elem->first, {elem->second.first, elem->second.second}}};
    } 
    for (const auto& j: storage)
    {
        UniValue e(UniValue::VOBJ);
        e.push_back(Pair(dev::toHex(j.second.first), dev::toHex(j.second.second)));
        result.push_back(Pair(j.first.hex(), e));
    }
    return result;
}

UniValue listcontracts(const UniValue& params, bool fHelp)
{
        if (fHelp)
                throw std::runtime_error(
                                "listcontracts (start maxDisplay)\n"
                                "\nArgument:\n"
                                "1. start     (numeric or string, optional) The starting account index, default 1\n"
                                "2. maxDisplay       (numeric or string, optional) Max accounts to list, default 20\n"
                );

        LOCK(cs_main);

        int start=1;
        if (params.size() > 0){
                start = params[0].get_int();
                if (start<= 0)
                        throw JSONRPCError(RPC_TYPE_ERROR, "Invalid start, min=1");
        }

        int maxDisplay=20;
        if (params.size() > 1){
                maxDisplay = params[1].get_int();
                if (maxDisplay <= 0)
                        throw JSONRPCError(RPC_TYPE_ERROR, "Invalid maxDisplay");
        }

        UniValue result(UniValue::VOBJ);

        auto map = globalState->addresses();
        int contractsCount=(int)map.size();

        if (contractsCount>0 && start > contractsCount)
                throw JSONRPCError(RPC_TYPE_ERROR, "start greater than max index "+ itostr(contractsCount));

        int itStartPos=std::min(start-1,contractsCount);
        int i=0;
        for (auto it = std::next(map.begin(),itStartPos); it!=map.end(); it++)
        {
                result.push_back(Pair(it->first.hex(),ValueFromAmount(CAmount(globalState->balance(it->first)))));
                i++;
                if(i==maxDisplay)break;
        }

        return result;
}

bool getContractAddressesFromParams(const UniValue& params, std::vector<dev::h160> &addresses)
{
    if (params[2].isStr()) {
        auto addrStr(params[2].get_str());
        if (addrStr.length() != 40)
            throw JSONRPCError(RPC_INVALID_ADDRESS_OR_KEY, "Invalid address");
        dev::h160 address(params[2].get_str());
        addresses.push_back(address);
    } else if (params[2].isObject()) {

        UniValue addressValues = find_value(params[2].get_obj(), "addresses");
        if (!addressValues.isArray()) {
            throw JSONRPCError(RPC_INVALID_ADDRESS_OR_KEY, "Addresses is expected to be an array");
        }

        std::vector<UniValue> values = addressValues.getValues();

        for (std::vector<UniValue>::iterator it = values.begin(); it != values.end(); ++it) {
            auto addrStr(it->get_str());
            if (addrStr.length() != 40)
                throw JSONRPCError(RPC_INVALID_ADDRESS_OR_KEY, "Invalid address");
            addresses.push_back(dev::h160(addrStr));
        }
    } else {
        throw JSONRPCError(RPC_INVALID_ADDRESS_OR_KEY, "Invalid address");
    }

    return true;
}

bool getTopicsFromParams(const UniValue& params, std::vector<std::pair<unsigned, dev::h256>> &topics)
{
    if (params[3].isObject()) {

        UniValue topicValues = find_value(params[3].get_obj(), "topics");
        if (!topicValues.isArray()) {
            throw JSONRPCError(RPC_INVALID_ADDRESS_OR_KEY, "Topics is expected to be an array");
        }

        std::vector<UniValue> values = topicValues.getValues();

        for (size_t i = 0; i < values.size(); ++i) {
            auto topicStr(values[i].get_str());
            if (topicStr == "null")
                continue;
            if (topicStr.length() != 64)
                throw JSONRPCError(RPC_INVALID_ADDRESS_OR_KEY, "Invalid topic");
            topics.push_back({i, dev::h256(topicStr)});
        }
    } else {
        throw JSONRPCError(RPC_INVALID_ADDRESS_OR_KEY, "Invalid topic");
    }

    return true;
}

class SearchLogsParams {
public:
    size_t fromBlock;
    size_t toBlock;
    size_t minconf;

    std::set<dev::h160> addresses;
    std::vector<boost::optional<dev::h256>> topics;

    SearchLogsParams(const UniValue& params) {
        std::unique_lock<std::mutex> lock(cs_blockchange);

        setFromBlock(params[0]);
        setToBlock(params[1]);

        parseParam(params[2]["addresses"], addresses);
        parseParam(params[3]["topics"], topics);

        minconf = parseUInt(params[4], 0);
    }

private:
    void setFromBlock(const UniValue& val) {
        if (!val.isNull()) {
            fromBlock = parseBlockHeight(val);
        } else {
            fromBlock = latestblock.height;
        }
    }

    void setToBlock(const UniValue& val) {
        if (!val.isNull()) {
            toBlock = parseBlockHeight(val);
        } else {
            toBlock = latestblock.height;
        }
    }

};

UniValue searchlogs(const UniValue& params, bool fHelp)
{
    if (fHelp || params.size() < 2)
        throw std::runtime_error(
                "searchlogs <fromBlock> <toBlock> (address) (topics)\n"
                "requires -logevents to be enabled"
                "\nArgument:\n"
                "1. \"fromBlock\"        (numeric, required) The number of the earliest block (latest may be given to mean the most recent block).\n"
                "2. \"toBlock\"          (string, required) The number of the latest block (-1 may be given to mean the most recent block).\n"
                "3. \"address\"          (string, optional) An address or a list of addresses to only get logs from particular account(s).\n"
                "4. \"topics\"           (string, optional) An array of values from which at least one must appear in the log entries. The order is important, if you want to leave topics out use null, e.g. [\"null\", \"0x00...\"]. \n"
                "5. \"minconf\"          (uint, optional, default=0) Minimal number of confirmations before a log is returned\n"
                "\nExamples:\n"
                + HelpExampleCli("searchlogs", "0 100 '{\"addresses\": [\"12ae42729af478ca92c8c66773a3e32115717be4\"]}' '{\"topics\": [\"null\",\"b436c2bf863ccd7b8f63171201efd4792066b4ce8e543dde9c3e9e9ab98e216c\"]}'")
                + HelpExampleRpc("searchlogs", "0 100 {\"addresses\": [\"12ae42729af478ca92c8c66773a3e32115717be4\"]} {\"topics\": [\"null\",\"b436c2bf863ccd7b8f63171201efd4792066b4ce8e543dde9c3e9e9ab98e216c\"]}")
        );

    if(!fLogEvents)
        throw JSONRPCError(RPC_INTERNAL_ERROR, "Events indexing disabled");

    int curheight = 0;

    LOCK(cs_main);

    SearchLogsParams logsParams(params);

    std::vector<std::vector<uint256>> hashesToBlock;

    curheight = pblocktree->ReadHeightIndex(logsParams.fromBlock, logsParams.toBlock, logsParams.minconf, hashesToBlock, logsParams.addresses);

    if (curheight == -1) {
        throw JSONRPCError(RPC_INVALID_PARAMETER, "Incorrect params");
    }

    UniValue result(UniValue::VARR);

    auto topics = logsParams.topics;

    for(const auto& hashesTx : hashesToBlock)
    {
        for(const auto& e : hashesTx)
        {
            std::vector<TransactionReceiptInfo> receipts = pstorageresult->getResult(uintToh256(e));

            for(const auto& receipt : receipts) {
                if(receipt.logs.empty()) {
                    continue;
                }

                if (!topics.empty()) {
                    for (size_t i = 0; i < topics.size(); i++) {
                        const auto& tc = topics[i];

                        if (!tc) {
                            continue;
                        }

                        for (const auto& log: receipt.logs) {
                            auto filterTopicContent = tc.get();

                            if (i >= log.topics.size()) {
                                continue;
                            }

                            if (filterTopicContent == log.topics[i]) {
                                goto push;
                            }
                        }
                    }

                    // Skip the log if none of the topics are matched
                    continue;
                }

                push:

                UniValue tri(UniValue::VOBJ);
                transactionReceiptInfoToJSON(receipt, tri);
                result.push_back(tri);
            }
        }
    }

    return result;
}

UniValue gettransactionreceipt(const UniValue& params, bool fHelp)
{
    if (fHelp || params.size() < 1)
        throw std::runtime_error(
                "gettransactionreceipt \"hash\"\n"
                "requires -logevents to be enabled"
                "\nArgument:\n"
                "1. \"hash\"          (string, required) The transaction hash\n"
        );

    if(!fLogEvents)
        throw JSONRPCError(RPC_INTERNAL_ERROR, "Events indexing disabled");

    LOCK(cs_main);

    std::string hashTemp = params[0].get_str();
    if(hashTemp.size() != 64){
        throw JSONRPCError(RPC_INVALID_ADDRESS_OR_KEY, "Incorrect hash");
    }

    uint256 hash(uint256S(hashTemp));

    boost::filesystem::path stateDir = GetDataDir() / "stateLux";
    StorageResults storageRes(stateDir.string());

    std::vector<TransactionReceiptInfo> transactionReceiptInfo = storageRes.getResult(uintToh256(hash));

    UniValue result(UniValue::VARR);
    for(TransactionReceiptInfo& t : transactionReceiptInfo){
        UniValue tri(UniValue::VOBJ);
        transactionReceiptInfoToJSON(t, tri);
        result.push_back(tri);
    }
    return result;
}

UniValue pruneblockchain(const UniValue& params, bool fHelp)
{
    if (fHelp || params.size() != 1)
        throw std::runtime_error(
            "pruneblockchain\n"
            "\nArguments:\n"
            "1. \"height\"       (numeric, required) The block height to prune up to. May be set to a discrete height, or a unix timestamp\n"
            "                  to prune blocks whose block time is at least 2 hours older than the provided timestamp.\n"
            "\nResult:\n"
            "n    (numeric) Height of the last block pruned.\n"
            "\nExamples:\n"
            + HelpExampleCli("pruneblockchain", "1000")
            + HelpExampleRpc("pruneblockchain", "1000"));

    if (!fPruneMode)
        throw JSONRPCError(RPC_MISC_ERROR, "Cannot prune blocks because node is not in prune mode.");

    LOCK(cs_main);

    int heightParam = params[0].get_int();
    if (heightParam < 0)
        throw JSONRPCError(RPC_INVALID_PARAMETER, "Negative block height.");

    // Height value more than a billion is too high to be a block height, and
    // too low to be a block time (corresponds to timestamp from Sep 2001).
    if (heightParam > 1000000000) {
        // Add a 2 hour buffer to include blocks which might have had old timestamps
        CBlockIndex* pindex = chainActive.FindEarliestAtLeast(heightParam - TIMESTAMP_WINDOW);
        if (!pindex) {
            throw JSONRPCError(RPC_INVALID_PARAMETER, "Could not find block with at least the specified timestamp.");
        }
        heightParam = pindex->nHeight;
    }

    unsigned int height = (unsigned int) heightParam;
    unsigned int chainHeight = (unsigned int) chainActive.Height();
    if (height < Params().PruneAfterHeight() || chainHeight < Params().PruneAfterHeight())
        throw JSONRPCError(RPC_MISC_ERROR, "Blockchain is too short for pruning.");
    else if (height > chainHeight)
        throw JSONRPCError(RPC_INVALID_PARAMETER, "Blockchain is shorter than the attempted prune height.");
    else if (height > chainHeight - MIN_BLOCKS_TO_KEEP) {
        LogPrintf("pruneblockchain: %s\n", "Attempt to prune blocks close to the tip.  Retaining the minimum number of blocks.");
        height = chainHeight - MIN_BLOCKS_TO_KEEP;
    }

    PruneBlockFilesManual(height);
    return uint64_t(height);
}

UniValue getaccountinfo(const UniValue& params, bool fHelp)
{
    if (fHelp || params.size() < 1)
        throw std::runtime_error(
                "getaccountinfo \"address\"\n"
                "\nArgument:\n"
                "1. \"address\"          (string, required) The account address\n"
        );

    LOCK(cs_main);

    std::string strAddr = params[0].get_str();
    if(strAddr.size() != 40 || !CheckHex(strAddr))
        throw JSONRPCError(RPC_INVALID_ADDRESS_OR_KEY, "Incorrect address");

    dev::Address addrAccount(strAddr);
    if(!globalState->addressInUse(addrAccount))
        throw JSONRPCError(RPC_INVALID_ADDRESS_OR_KEY, "Address does not exist");

    UniValue result(UniValue::VOBJ);

    result.push_back(Pair("address", strAddr));
    result.push_back(Pair("balance", CAmount(globalState->balance(addrAccount))));
    std::vector<uint8_t> code(globalState->code(addrAccount));
    auto storage(globalState->storage(addrAccount));

    UniValue storageUV(UniValue::VOBJ);
    for (auto j: storage)
    {
        UniValue e(UniValue::VOBJ);
        e.push_back(Pair(dev::toHex(j.second.first), dev::toHex(j.second.second)));
        storageUV.push_back(Pair(j.first.hex(), e));
    }

    result.push_back(Pair("storage", storageUV));

    result.push_back(Pair("code", HexStr(code.begin(), code.end())));

    std::unordered_map<dev::Address, Vin> vins = globalState->vins();
    if(vins.count(addrAccount)){
        UniValue vin(UniValue::VOBJ);
        valtype vchHash(vins[addrAccount].hash.asBytes());
        vin.push_back(Pair("hash", HexStr(vchHash.rbegin(), vchHash.rend())));
        vin.push_back(Pair("nVout", uint64_t(vins[addrAccount].nVout)));
        vin.push_back(Pair("value", uint64_t(vins[addrAccount].value)));
        result.push_back(Pair("vin", vin));
    }
    return result;
}

UniValue getblockheader(const UniValue& params, bool fHelp)
{
    if (fHelp || params.size() < 1 || params.size() > 2)
        throw runtime_error(
            "getblockheader \"hash\" ( verbose )\n"
            "\nIf verbose is false, returns a string that is serialized, hex-encoded data for block 'hash' header.\n"
            "If verbose is true, returns an Object with information about block <hash> header.\n"
            "\nArguments:\n"
            "1. \"hash\"          (string, required) The block hash\n"
            "2. verbose           (boolean, optional, default=true) true for a json object, false for the hex encoded data\n"
            "\nResult (for verbose = true):\n"
            "{\n"
            "  \"version\" : n,         (numeric) The block version\n"
            "  \"previousblockhash\" : \"hash\",  (string) The hash of the previous block\n"
            "  \"merkleroot\" : \"xxxx\", (string) The merkle root\n"
            "  \"time\" : ttt,          (numeric) The block time in seconds since epoch (Jan 1 1970 GMT)\n"
            "  \"bits\" : \"1d00ffff\", (string) The bits\n"
            "  \"nonce\" : n,           (numeric) The nonce\n"
            "}\n"
            "\nResult (for verbose=false):\n"
            "\"data\"             (string) A string that is serialized, hex-encoded data for block 'hash' header.\n"
            "\nExamples:\n" +
            HelpExampleCli("getblockheader", "\"00000000000fd08c2fb661d2fcb0d49abb3a91e5f27082ce64feed3b4dede2e2\"") + HelpExampleRpc("getblockheader", "\"00000000000fd08c2fb661d2fcb0d49abb3a91e5f27082ce64feed3b4dede2e2\""));

    LOCK(cs_main);

    std::string strHash = params[0].get_str();
    uint256 hash(strHash);

    bool fVerbose = true;
    if (params.size() > 1)
        fVerbose = params[1].get_bool();

    if (mapBlockIndex.count(hash) == 0)
        throw JSONRPCError(RPC_INVALID_ADDRESS_OR_KEY, "Block not found");

    CBlock block;
    CBlockIndex* pblockindex = mapBlockIndex[hash];

    if (!ReadBlockFromDisk(block, pblockindex, Params().GetConsensus()))
        throw JSONRPCError(RPC_INTERNAL_ERROR, "Can't read block from disk");

    if (!fVerbose) {
        CDataStream ssBlock(SER_NETWORK, PROTOCOL_VERSION);
        ssBlock << block.GetBlockHeader();
        std::string strHex = HexStr(ssBlock.begin(), ssBlock.end());
        return strHex;
    }

    return blockHeaderToJSON(block, pblockindex);
}

UniValue gettxoutsetinfo(const UniValue& params, bool fHelp)
{
    if (fHelp || params.size() != 0)
        throw runtime_error(
            "gettxoutsetinfo\n"
            "\nReturns statistics about the unspent transaction output set.\n"
            "Note this call may take some time.\n"
            "\nResult:\n"
            "{\n"
            "  \"height\":n,     (numeric) The current block height (index)\n"
            "  \"bestblock\": \"hex\",   (string) the best block hash hex\n"
            "  \"transactions\": n,      (numeric) The number of transactions\n"
            "  \"txouts\": n,            (numeric) The number of output transactions\n"
            "  \"bytes_serialized\": n,  (numeric) The serialized size\n"
            "  \"hash_serialized\": \"hash\",   (string) The serialized hash\n"
            "  \"total_amount\": x.xxx          (numeric) The total amount\n"
            "}\n"
            "\nExamples:\n" +
            HelpExampleCli("gettxoutsetinfo", "") + HelpExampleRpc("gettxoutsetinfo", ""));

    LOCK(cs_main);

    UniValue ret(UniValue::VOBJ);

    CCoinsStats stats;
    FlushStateToDisk();
    if (pcoinsTip->GetStats(stats)) {
        ret.push_back(Pair("height", (int64_t)stats.nHeight));
        ret.push_back(Pair("bestblock", stats.hashBlock.GetHex()));
        ret.push_back(Pair("transactions", (int64_t)stats.nTransactions));
        ret.push_back(Pair("txouts", (int64_t)stats.nTransactionOutputs));
        ret.push_back(Pair("bytes_serialized", (int64_t)stats.nSerializedSize));
        ret.push_back(Pair("hash_serialized", stats.hashSerialized.GetHex()));
        ret.push_back(Pair("total_amount", ValueFromAmount(stats.nTotalAmount)));
    }
    return ret;
}

UniValue gettxout(const UniValue& params, bool fHelp)
{
    if (fHelp || params.size() < 2 || params.size() > 3)
        throw runtime_error(
            "gettxout \"txid\" n ( includemempool )\n"
            "\nReturns details about an unspent transaction output.\n"
            "\nArguments:\n"
            "1. \"txid\"       (string, required) The transaction id\n"
            "2. n              (numeric, required) vout value\n"
            "3. includemempool  (boolean, optional) Whether to included the mem pool\n"
            "\nResult:\n"
            "{\n"
            "  \"bestblock\" : \"hash\",    (string) the block hash\n"
            "  \"confirmations\" : n,       (numeric) The number of confirmations\n"
            "  \"value\" : x.xxx,           (numeric) The transaction value in btc\n"
            "  \"scriptPubKey\" : {         (json object)\n"
            "     \"asm\" : \"code\",       (string) \n"
            "     \"hex\" : \"hex\",        (string) \n"
            "     \"reqSigs\" : n,          (numeric) Number of required signatures\n"
            "     \"type\" : \"pubkeyhash\", (string) The type, eg pubkeyhash\n"
            "     \"addresses\" : [          (array of string) array of lux addresses\n"
            "     \"luxaddress\"   	 	(string) lux address\n"
            "        ,...\n"
            "     ]\n"
            "  },\n"
            "  \"version\" : n,            (numeric) The version\n"
            "  \"coinbase\" : true|false   (boolean) Coinbase or not\n"
            "}\n"

            "\nExamples:\n"
            "\nGet unspent transactions\n" +
            HelpExampleCli("listunspent", "") +
            "\nView the details\n" + HelpExampleCli("gettxout", "\"txid\" 1") +
            "\nAs a json rpc call\n" + HelpExampleRpc("gettxout", "\"txid\", 1"));

    LOCK(cs_main);

    UniValue ret(UniValue::VOBJ);

    std::string strHash = params[0].get_str();
    uint256 hash(strHash);
    int n = params[1].get_int();
    COutPoint out(hash, n);
    bool fMempool = true;
    if (params.size() > 2)
        fMempool = params[2].get_bool();

    CCoins coins;
    if (fMempool) {
        LOCK(mempool.cs);
        CCoinsViewMemPool view(pcoinsTip, mempool);
        if (!view.GetCoin(out, coins) || mempool.isSpent(out)) { // TODO: filtering spent coins should be done by the CCoinsViewMemPool
            return NullUniValue;
        }
    } else {
        if (!pcoinsTip->GetCoins(hash, coins)) {
            return NullUniValue;
        }
    }

    if ((unsigned int) n >= coins.vout.size()) {
        return NullUniValue;
    }

    CBlockIndex* pindex = LookupBlockIndex(pcoinsTip->GetBestBlock());
    ret.push_back(Pair("bestblock", pindex->GetBlockHash().GetHex()));
    if ((unsigned int)coins.nHeight == MEMPOOL_HEIGHT)
        ret.push_back(Pair("confirmations", 0));
    else
        ret.push_back(Pair("confirmations", pindex->nHeight - coins.nHeight + 1));
    ret.push_back(Pair("value", ValueFromAmount(coins.vout[n].nValue)));
    UniValue o(UniValue::VOBJ);
    ScriptPubKeyToJSON(coins.vout[n].scriptPubKey, o, true);
    ret.push_back(Pair("scriptPubKey", o));
    ret.push_back(Pair("version", coins.nVersion));
    ret.push_back(Pair("coinbase", coins.fCoinBase));

    return ret;
}

UniValue verifychain(const UniValue& params, bool fHelp)
{
    if (fHelp || params.size() > 2)
        throw runtime_error(
            "verifychain ( checklevel numblocks )\n"
            "\nVerifies blockchain database.\n"
            "\nArguments:\n"
            "1. checklevel   (numeric, optional, 0-4, default=3) How thorough the block verification is.\n"
            "2. numblocks    (numeric, optional, default=288, 0=all) The number of blocks to check.\n"
            "\nResult:\n"
            "true|false       (boolean) Verified or not\n"
            "\nExamples:\n" +
            HelpExampleCli("verifychain", "") + HelpExampleRpc("verifychain", ""));

    LOCK(cs_main);

    int nCheckLevel = GetArg("-checklevel", 3);
    int nCheckDepth = GetArg("-checkblocks", 288);
    if (params.size() > 0)
        nCheckLevel = params[0].get_int();
    if (params.size() > 1)
        nCheckDepth = params[1].get_int();

    return CVerifyDB().VerifyDB(Params(), pcoinsTip, nCheckLevel, nCheckDepth);
}

static UniValue BIP9SoftForkDesc(const Consensus::Params& consensusParams, Consensus::DeploymentPos id)
{
    UniValue rv(UniValue::VOBJ);
    const ThresholdState thresholdState = VersionBitsTipState(consensusParams, id);
    switch (thresholdState) {
        case THRESHOLD_DEFINED: rv.push_back(Pair("status", "defined")); break;
        case THRESHOLD_STARTED: rv.push_back(Pair("status", "started")); break;
        case THRESHOLD_LOCKED_IN: rv.push_back(Pair("status", "locked_in")); break;
        case THRESHOLD_ACTIVE: rv.push_back(Pair("status", "active")); break;
        case THRESHOLD_FAILED: rv.push_back(Pair("status", "failed")); break;
    }
    if (THRESHOLD_STARTED == thresholdState)
    {
        rv.push_back(Pair("bit", consensusParams.vDeployments[id].bit));
    }
    rv.push_back(Pair("startTime", consensusParams.vDeployments[id].nStartTime));
    rv.push_back(Pair("timeout", consensusParams.vDeployments[id].nTimeout));
    return rv;
}

UniValue getblockchaininfo(const UniValue& params, bool fHelp)
{
    if (fHelp || params.size() != 0)
        throw runtime_error(
            "getblockchaininfo\n"
            "Returns an object containing various state info regarding block chain processing.\n"
            "\nResult:\n"
            "{\n"
            "  \"chain\": \"xxxx\",        (string) current network name as defined in BIP70 (main, test, regtest)\n"
            "  \"blocks\": xxxxxx,         (numeric) the current number of blocks processed in the server\n"
            "  \"headers\": xxxxxx,        (numeric) the current number of headers we have validated\n"
            "  \"bestblockhash\": \"...\", (string) the hash of the currently best block\n"
            "  \"difficulty\": xxxxxx,     (numeric) the current difficulty\n"
            "  \"mediantime\": xxxxxx,     (numeric) median time for the current best block\n"
            "  \"verificationprogress\": xxxx, (numeric) estimate of verification progress [0..1]\n"
            "  \"chainwork\": \"xxxx\"     (string) total amount of work in active chain, in hexadecimal\n"
            "  \"bip9_softforks\": {          (object) status of BIP9 softforks in progress\n"
            "     \"xxxx\" : {                (string) name of the softfork\n"
            "        \"status\": \"xxxx\",    (string) one of \"defined\", \"started\", \"lockedin\", \"active\", \"failed\"\n"
            "        \"bit\": xx,             (numeric) the bit, 0-28, in the block version field used to signal this soft fork\n"
            "        \"startTime\": xx,       (numeric) the minimum median time past of a block at which the bit gains its meaning\n"
            "        \"timeout\": xx          (numeric) the median time past of a block at which the deployment is considered failed if not yet locked in\n"
            "     }\n"
            "  }\n"
            "}\n"
            "\nExamples:\n"
            + HelpExampleCli("getblockchaininfo", "")
            + HelpExampleRpc("getblockchaininfo", "")
        );

    LOCK(cs_main);
    CBlockIndex* powTip = GetLastBlockOfType(0);
    UniValue obj(UniValue::VOBJ);
    obj.push_back(Pair("chain",                 Params().NetworkIDString()));
    obj.push_back(Pair("blocks",                chainActive.Height()));
    obj.push_back(Pair("headers",               pindexBestHeader ? pindexBestHeader->nHeight : -1));
    obj.push_back(Pair("bestblockhash",         chainActive.Tip()->GetBlockHash().GetHex()));
    obj.push_back(Pair("difficulty",            (double)GetDifficulty(powTip)));
    obj.push_back(Pair("mediantime",            (int64_t)chainActive.Tip()->GetMedianTimePast()));
    obj.push_back(Pair("verificationprogress",  Checkpoints::GuessVerificationProgress(Params().Checkpoints(), chainActive.Tip())));
    obj.push_back(Pair("chainwork",             chainActive.Tip()->nChainWork.GetHex()));

    const Consensus::Params& consensusParams = Params().GetConsensus();
    UniValue bip9_softforks(UniValue::VOBJ);
    bip9_softforks.push_back(Pair("csv", BIP9SoftForkDesc(consensusParams, Consensus::DEPLOYMENT_CSV)));
    bip9_softforks.push_back(Pair("segwit", BIP9SoftForkDesc(consensusParams, Consensus::DEPLOYMENT_SEGWIT)));
    obj.push_back(Pair("bip9_softforks", bip9_softforks));

    return obj;
}

/** Comparison function for sorting the getchaintips heads.  */
struct CompareBlocksByHeight {
    bool operator()(const CBlockIndex* a, const CBlockIndex* b) const
    {
        /* Make sure that unequal blocks with the same height do not compare
           equal. Use the pointers themselves to make a distinction. */

        if (a->nHeight != b->nHeight)
            return (a->nHeight > b->nHeight);

        return a < b;
    }
};

UniValue getchaintips(const UniValue& params, bool fHelp)
{
    if (fHelp || params.size() != 0)
        throw runtime_error(
            "getchaintips\n"
            "Return information about all known tips in the block tree,"
            " including the main chain as well as orphaned branches.\n"
            "\nResult:\n"
            "[\n"
            "  {\n"
            "    \"height\": xxxx,         (numeric) height of the chain tip\n"
            "    \"hash\": \"xxxx\",         (string) block hash of the tip\n"
            "    \"branchlen\": 0          (numeric) zero for main chain\n"
            "    \"status\": \"active\"      (string) \"active\" for the main chain\n"
            "  },\n"
            "  {\n"
            "    \"height\": xxxx,\n"
            "    \"hash\": \"xxxx\",\n"
            "    \"branchlen\": 1          (numeric) length of branch connecting the tip to the main chain\n"
            "    \"status\": \"xxxx\"        (string) status of the chain (active, valid-fork, valid-headers, headers-only, invalid)\n"
            "  }\n"
            "]\n"
            "Possible values for status:\n"
            "1.  \"invalid\"               This branch contains at least one invalid block\n"
            "2.  \"headers-only\"          Not all blocks for this branch are available, but the headers are valid\n"
            "3.  \"valid-headers\"         All blocks are available for this branch, but they were never fully validated\n"
            "4.  \"valid-fork\"            This branch is not part of the active chain, but is fully validated\n"
            "5.  \"active\"                This is the tip of the active main chain, which is certainly valid\n"
            "\nExamples:\n" +
            HelpExampleCli("getchaintips", "") + HelpExampleRpc("getchaintips", ""));

    LOCK(cs_main);

    /* Build up a list of chain tips.  We start with the list of all
       known blocks, and successively remove blocks that appear as pprev
       of another block.  */
    std::set<const CBlockIndex*, CompareBlocksByHeight> setTips;
    for (const PAIRTYPE(const uint256, CBlockIndex*) & item : mapBlockIndex)
        setTips.insert(item.second);
    for (const PAIRTYPE(const uint256, CBlockIndex*) & item : mapBlockIndex) {
        const CBlockIndex* pprev = item.second->pprev;
        if (pprev)
            setTips.erase(pprev);
    }

    // Always report the currently active tip.
    setTips.insert(chainActive.Tip());

    /* Construct the output array.  */
    UniValue res(UniValue::VARR);
    for (const CBlockIndex* block : setTips) {
        UniValue obj(UniValue::VOBJ);
        obj.push_back(Pair("height", block->nHeight));
        obj.push_back(Pair("hash", block->phashBlock->GetHex()));

        const int branchLen = block->nHeight - chainActive.FindFork(block)->nHeight;
        obj.push_back(Pair("branchlen", branchLen));

        string status;
        if (chainActive.Contains(block)) {
            // This block is part of the currently active chain.
            status = "active";
        } else if (block->nStatus & BLOCK_FAILED_MASK) {
            // This block or one of its ancestors is invalid.
            status = "invalid";
        } else if (block->nChainTx == 0) {
            // This block cannot be connected because full block data for it or one of its parents is missing.
            status = "headers-only";
        } else if (block->IsValid(BLOCK_VALID_SCRIPTS)) {
            // This block is fully validated, but no longer part of the active chain. It was probably the active block once, but was reorganized.
            status = "valid-fork";
        } else if (block->IsValid(BLOCK_VALID_TREE)) {
            // The headers for this block are valid, but it has not been validated. It was probably never part of the most-work chain.
            status = "valid-headers";
        } else {
            // No clue.
            status = "unknown";
        }
        obj.push_back(Pair("status", status));

        res.push_back(obj);
    }

    return res;
}

UniValue mempoolInfoToJSON() {
    UniValue ret(UniValue::VOBJ);
    ret.push_back(Pair("size", (int64_t) mempool.size()));
    ret.push_back(Pair("bytes", (int64_t) mempool.GetTotalTxSize()));
    ret.push_back(Pair("usage", (int64_t) mempool.DynamicMemoryUsage()));
    size_t maxmempool = GetBoolArg("-maxmempool", DEFAULT_MAX_MEMPOOL_SIZE) * 1000000;
    ret.push_back(Pair("maxmempool", (int64_t) maxmempool));
    ret.push_back(Pair("mempoolminfee", ValueFromAmount(mempool.GetMinFee(maxmempool).GetFeePerK())));

    return ret;
}

UniValue getmempoolinfo(const UniValue& params, bool fHelp)
{
    if (fHelp || params.size() != 0)
        throw runtime_error(
            "getmempoolinfo\n"
            "\nReturns details on the active state of the TX memory pool.\n"
            "\nResult:\n"
            "{\n"
            "  \"size\": xxxxx                (numeric) Current tx count\n"
            "  \"bytes\": xxxxx               (numeric) Sum of all tx sizes\n"
            "}\n"
            "\nExamples:\n" +
            HelpExampleCli("getmempoolinfo", "") + HelpExampleRpc("getmempoolinfo", ""));

    LOCK(cs_main);

    UniValue ret(UniValue::VOBJ);
    ret.push_back(Pair("size", (int64_t)mempool.size()));
    ret.push_back(Pair("bytes", (int64_t)mempool.GetTotalTxSize()));

    return ret;
}

UniValue invalidateblock(const UniValue& params, bool fHelp)
{
    if (fHelp || params.size() != 1)
        throw runtime_error(
            "invalidateblock \"hash\"\n"
            "\nPermanently marks a block as invalid, as if it violated a consensus rule.\n"
            "\nArguments:\n"
            "1. hash   (string, required) the hash of the block to mark as invalid\n"
            "\nResult:\n"
            "\nExamples:\n" +
            HelpExampleCli("invalidateblock", "\"blockhash\"") + HelpExampleRpc("invalidateblock", "\"blockhash\""));

    std::string strHash = params[0].get_str();
    uint256 hash(strHash);
    CValidationState state;

    {
        LOCK(cs_main);
        if (mapBlockIndex.count(hash) == 0)
            throw JSONRPCError(RPC_INVALID_ADDRESS_OR_KEY, "Block not found");

        CBlockIndex* pblockindex = mapBlockIndex[hash];
        InvalidateBlock(state, Params(), pblockindex);
    }

    if (state.IsValid()) {
        ActivateBestChain(state, Params(), nullptr);
    }

    if (!state.IsValid()) {
        throw JSONRPCError(RPC_DATABASE_ERROR, state.GetRejectReason());
    }

    return NullUniValue;
}

UniValue reconsiderblock(const UniValue& params, bool fHelp)
{
    if (fHelp || params.size() != 1)
        throw runtime_error(
            "reconsiderblock \"hash\"\n"
            "\nRemoves invalidity status of a block and its descendants, reconsider them for activation.\n"
            "This can be used to undo the effects of invalidateblock.\n"
            "\nArguments:\n"
            "1. hash   (string, required) the hash of the block to reconsider\n"
            "\nResult:\n"
            "\nExamples:\n" +
            HelpExampleCli("reconsiderblock", "\"blockhash\"") + HelpExampleRpc("reconsiderblock", "\"blockhash\""));

    std::string strHash = params[0].get_str();
    uint256 hash(strHash);
    CValidationState state;

    {
        LOCK(cs_main);
        if (mapBlockIndex.count(hash) == 0)
            throw JSONRPCError(RPC_INVALID_ADDRESS_OR_KEY, "Block not found");

        CBlockIndex* pblockindex = mapBlockIndex[hash];
        ReconsiderBlock(state, pblockindex);
    }

    if (state.IsValid()) {
        ActivateBestChain(state, Params(), nullptr);
    }

    if (!state.IsValid()) {
        throw JSONRPCError(RPC_DATABASE_ERROR, state.GetRejectReason());
    }

    return NullUniValue;
}<|MERGE_RESOLUTION|>--- conflicted
+++ resolved
@@ -87,11 +87,7 @@
     result.push_back(Pair("stateroot", block.hashStateRoot.GetHex()));
     result.push_back(Pair("utxoroot", block.hashUTXORoot.GetHex()));
     UniValue txs(UniValue::VARR);
-<<<<<<< HEAD
-    BOOST_FOREACH (const CTransactionRef& tx, block.vtx) {
-=======
-    for (const CTransaction& tx : block.vtx) {
->>>>>>> 377bb3ba
+    for (const CTransactionRef& tx : block.vtx) {
         if (txDetails) {
             UniValue objTx(UniValue::VOBJ);
             TxToJSON(*tx, uint256(), objTx);
