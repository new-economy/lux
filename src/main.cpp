--- conflicted
+++ resolved
@@ -1179,11 +1179,7 @@
         nSigOps += GetP2SHSigOpCount(tx, view);*/
         if ((nSigOpsCost > MAX_STANDARD_TX_SIGOPS_COST) || (nBytesPerSigOp && nSigOpsCost > nSize * WITNESS_SCALE_FACTOR / nBytesPerSigOp))
             return state.DoS(0, error("AcceptToMemoryPool : too many sigops %s, %d > %d", hash.ToString(), nSigOpsCost, MAX_STANDARD_TX_SIGOPS_COST),
-<<<<<<< HEAD
                              REJECT_NONSTANDARD, "bad-txns-too-many-sigops");
-=======
-                REJECT_NONSTANDARD, "bad-txns-too-many-sigops");
->>>>>>> f72d0f97
 
         // Don't accept it if it can't get into a block
         // but prioritise dstx and don't check fees for it
