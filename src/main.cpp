--- conflicted
+++ resolved
@@ -691,53 +691,6 @@
     return true;
 }
 
-<<<<<<< HEAD
-/**
- * Check transaction inputs to mitigate two
- * potential denial-of-service attacks:
- *
- * 1. scriptSigs with extra data stuffed into them,
- *    not consumed by scriptPubKey (or P2SH script)
- * 2. P2SH scripts with a crazy number of expensive
- *    CHECKSIG/CHECKMULTISIG operations
- */
-bool AreInputsStandard(const CTransaction& tx, const CCoinsViewCache& mapInputs)
-{
-    if (tx.IsCoinBase())
-        return true; // Coinbases don't use vin normally
-
-    for (unsigned int i = 0; i < tx.vin.size(); i++) {
-        const CTxOut& prev = mapInputs.GetOutputFor(tx.vin[i]);
-
-        vector<vector<unsigned char> > vSolutions;
-        txnouttype whichType;
-        // get the scriptPubKey corresponding to this input:
-        const CScript& prevScript = prev.scriptPubKey;
-        if (!Solver(prevScript, whichType, vSolutions))
-            return false;
-
-        // Non-Standard error code (-25) fixed here.
-        // DO NOT USE Transactions with extra stuff in their scriptSigs. They are
-        // non-standard TX, will cause the error code above.
-        if (whichType == TX_SCRIPTHASH) {
-        vector<vector<unsigned char> > stack;
-        // convert the scriptSig into a stack, so we can inspect the redeemScript
-        if (!EvalScript(stack, tx.vin[i].scriptSig, false, BaseSignatureChecker()))
-            return false;
-        if (stack.empty())
-            return false;
-        CScript subscript(stack.back().begin(), stack.back().end());
-        if (subscript.GetSigOpCount(true) > MAX_P2SH_SIGOPS) {
-            return false;
-            }
-        }
-    }
-
-    return true;
-}
-
-=======
->>>>>>> a05a5285
 unsigned int GetLegacySigOpCount(const CTransaction& tx)
 {
     unsigned int nSigOps = 0;
@@ -1965,10 +1918,7 @@
     if (state.IsInvalid(nDoS)) {
         std::map<uint256, NodeId>::iterator it = mapBlockSource.find(pindex->GetBlockHash());
         if (it != mapBlockSource.end() && State(it->second)) {
-<<<<<<< HEAD
-=======
             assert (state.GetRejectCode() < REJECT_INTERNAL); // Blocks are never rejected with internal reject codes
->>>>>>> a05a5285
             CBlockReject reject = {static_cast<unsigned char>(state.GetRejectCode()), state.GetRejectReason().substr(0, MAX_REJECT_MESSAGE_LENGTH), pindex->GetBlockHash()};
             State(it->second)->rejects.push_back(reject);
             if (nDoS > 0)
