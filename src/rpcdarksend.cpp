// Copyright (c) 2010 Satoshi Nakamoto
// Copyright (c) 2009-2012 The Darkcoin developers
// Distributed under the MIT/X11 software license, see the accompanying
// file COPYING or http://www.opensource.org/licenses/mit-license.php.

#include "main.h"
#include "primitives/transaction.h"
#include "db.h"
#include "darksend.h"
#include "init.h"
#include "masternode.h"
#include "activemasternode.h"
#include "masternodeconfig.h"
#include "rpcserver.h"
#include <boost/lexical_cast.hpp>
//#include "amount.h"
#include "util.h"
#include "utilmoneystr.h"

#include <boost/tokenizer.hpp>

#include "univalue/univalue.h"

#include <fstream>

<<<<<<< HEAD
=======
void SendMoney(const CTxDestination& address, CAmount nValue, CWalletTx& wtxNew, AvailableCoinsType coin_type) {
    // Check amount
    if (nValue <= 0)
        throw JSONRPCError(RPC_INVALID_PARAMETER, "Invalid amount");

    if (nValue > pwalletMain->GetBalance())
        throw JSONRPCError(RPC_WALLET_INSUFFICIENT_FUNDS, "Insufficient funds");

    string strError;
    if (pwalletMain->IsLocked()) {
        strError = "Error: Wallet locked, unable to create transaction!";
        LogPrintf("SendMoney() : %s", strError);
        throw JSONRPCError(RPC_WALLET_ERROR, strError);
    }

    // Parse Lux address
    CScript scriptPubKey = GetScriptForDestination(address);

    // Create and send the transaction
    CReserveKey reservekey(pwalletMain);
    CAmount nFeeRequired;
    int nChangePos = -1;
    if (!pwalletMain->CreateTransaction(scriptPubKey, nValue, wtxNew, reservekey, nFeeRequired, nChangePos, strError, NULL, coin_type)) {
        if (nValue + nFeeRequired > pwalletMain->GetBalance())
            strError = strprintf("Error: This transaction requires a transaction fee of at least %s because of its amount, complexity, or use of recently received funds!", FormatMoney(nFeeRequired));
        LogPrintf("SendMoney() : %s\n", strError);
        throw JSONRPCError(RPC_WALLET_ERROR, strError);
    }
    if (!pwalletMain->CommitTransaction(wtxNew, reservekey))
        throw JSONRPCError(RPC_WALLET_ERROR,
                           "Error: The transaction was rejected! This might happen if some of the coins in your wallet were already spent, such as if you used a copy of wallet.dat and coins were spent in the copy but not marked as spent here.");
}

>>>>>>> a57c4d30
UniValue darksend(const UniValue& params, bool fHelp) {
    if (fHelp || params.size() != 1)
        throw runtime_error(
                "darksend \"command\"\n"
                "\nArguments:\n"
                "1. \"command\"        (string or set of strings, required) The command to execute\n"
                "\nAvailable commands:\n"
                "  start       - Start mixing\n"
                "  stop        - Stop mixing\n"
                "  reset       - Reset mixing\n"
                "  status      - Print mixing status\n"
            + HelpRequiringPassphrase());

    if(params[0].get_str() == "start"){
        if (pwalletMain->IsLocked())
            throw JSONRPCError(RPC_WALLET_UNLOCK_NEEDED, "Error: Please enter the wallet passphrase with walletpassphrase first.");

        if(fMasterNode)
            return "Mixing is not supported from masternodes";

        darkSendPool.DoAutomaticDenominating();
        return "DoAutomaticDenominating";
    }

    if(params[0].get_str() == "stop"){
        fEnableDarksend = false;
        return "Mixing was stopped";
    }

    if(params[0].get_str() == "reset"){
        darkSendPool.Reset();
        return "Mixing was reset";
    }

    if(params[0].get_str() == "status"){
        UniValue obj(UniValue::VOBJ);
        obj.push_back(Pair("keys_left", pwalletMain->nKeysLeftSinceAutoBackup));
        obj.push_back(Pair("warnings", (pwalletMain->nKeysLeftSinceAutoBackup < KEYS_THRESHOLD_WARNING ? "WARNING: keypool is almost depleted!" : "")));
        return obj;
    }

    return "Unknown command, please see \"help darksend\"";
}


UniValue getpoolinfo(const UniValue& params, bool fHelp) {
    if (fHelp || params.size() != 0)
        throw runtime_error(
            "getpoolinfo\n"
            "Returns an object containing anonymous pool-related information.");

    UniValue obj(UniValue::VOBJ);
    obj.push_back(Pair("current_masternode", GetCurrentMasterNode()));
    obj.push_back(Pair("state", darkSendPool.GetState()));
    obj.push_back(Pair("entries", darkSendPool.GetEntriesCount()));
    obj.push_back(Pair("entries_accepted", darkSendPool.GetCountEntriesAccepted()));
    return obj;
}


UniValue masternode(const UniValue& params, bool fHelp) {
    string strCommand;
    if (params.size() >= 1)
        strCommand = params[0].get_str();

    if (fHelp ||
        (strCommand != "start" && strCommand != "start-alias" && strCommand != "start-many" && strCommand != "stop" && strCommand != "stop-alias" && strCommand != "stop-many" &&
         strCommand != "list" && strCommand != "list-conf" && strCommand != "count" && strCommand != "enforce"
         && strCommand != "debug" && strCommand != "current" && strCommand != "winners" && strCommand != "genkey" && strCommand != "connect" && strCommand != "outputs"))
        throw runtime_error(
            "masternode <start|start-alias|start-many|stop|stop-alias|stop-many|list|list-conf|count|debug|current|winners|genkey|enforce|outputs> [passphrase]\n");

    if (strCommand == "stop") {
        if (!fMasterNode) return "you must set masternode=1 in the configuration";

        if (pwalletMain->IsLocked()) {
            SecureString strWalletPass;
            strWalletPass.reserve(100);

            if (params.size() == 2) {
                strWalletPass = params[1].get_str().c_str();
            } else {
                throw runtime_error(
                    "Your wallet is locked, passphrase is required\n");
            }

            if (!pwalletMain->Unlock(strWalletPass)) {
                return "incorrect passphrase";
            }
        }

        std::string errorMessage;
        if (!activeMasternode.StopMasterNode(errorMessage)) {
            return "stop failed: " + errorMessage;
        }
        pwalletMain->Lock();

        if (activeMasternode.status == MASTERNODE_STOPPED) return "successfully stopped masternode";
        if (activeMasternode.status == MASTERNODE_NOT_CAPABLE) return "not capable masternode";

        return "unknown";
    }

    if (strCommand == "stop-alias") {
        if (params.size() < 2) {
            throw runtime_error(
                "command needs at least 2 parameters\n");
        }

        std::string alias = params[1].get_str().c_str();

        if (pwalletMain->IsLocked()) {
            SecureString strWalletPass;
            strWalletPass.reserve(100);

            if (params.size() == 3) {
                strWalletPass = params[2].get_str().c_str();
            } else {
                throw runtime_error(
                    "Your wallet is locked, passphrase is required\n");
            }

            if (!pwalletMain->Unlock(strWalletPass)) {
                return "incorrect passphrase";
            }
        }

        bool found = false;

        UniValue resultsObj(UniValue::VOBJ);
        resultsObj.push_back(Pair("alias", alias));

        for (CMasternodeConfig::CMasternodeEntry mne : masternodeConfig.getEntries()) {
            if (mne.getAlias() == alias) {
                found = true;
                std::string errorMessage;
                bool result = activeMasternode.StopMasterNode(mne.getIp(), mne.getPrivKey(), errorMessage);

                resultsObj.push_back(Pair("result", result ? "successful" : "failed"));
                if (!result) {
                    resultsObj.push_back(Pair("errorMessage", errorMessage));
                }
                break;
            }
        }

        if (!found) {
            resultsObj.push_back(Pair("result", "failed"));
            resultsObj.push_back(Pair("errorMessage", "could not find alias in config. Verify with list-conf."));
        }

        pwalletMain->Lock();
        return resultsObj;
    }

    if (strCommand == "stop-many") {
        if (pwalletMain->IsLocked()) {
            SecureString strWalletPass;
            strWalletPass.reserve(100);

            if (params.size() == 2) {
                strWalletPass = params[1].get_str().c_str();
            } else {
                throw runtime_error(
                    "Your wallet is locked, passphrase is required\n");
            }

            if (!pwalletMain->Unlock(strWalletPass)) {
                return "incorrect passphrase";
            }
        }

        int total = 0;
        int successful = 0;
        int fail = 0;

        UniValue resultsObj(UniValue::VOBJ);

        for (CMasternodeConfig::CMasternodeEntry mne : masternodeConfig.getEntries()) {
            total++;

            std::string errorMessage;
            bool result = activeMasternode.StopMasterNode(mne.getIp(), mne.getPrivKey(), errorMessage);

            UniValue statusObj(UniValue::VOBJ);
            statusObj.push_back(Pair("alias", mne.getAlias()));
            statusObj.push_back(Pair("result", result ? "successful" : "failed"));

            if (result) {
                successful++;
            } else {
                fail++;
                statusObj.push_back(Pair("errorMessage", errorMessage));
            }

            resultsObj.push_back(Pair("status", statusObj));
        }
        pwalletMain->Lock();

        UniValue returnObj(UniValue::VOBJ);
        returnObj.push_back(Pair("overall", "Successfully stopped " + boost::lexical_cast<std::string>(successful) + " masternodes, failed to stop " +
                                            boost::lexical_cast<std::string>(fail) + ", total " + boost::lexical_cast<std::string>(total)));
        returnObj.push_back(Pair("detail", resultsObj));

        return returnObj;

    }

    if (strCommand == "list") {
        std::string strCommand = "active";

        if (params.size() == 2) {
            strCommand = params[1].get_str().c_str();
        }

        if (strCommand != "active" && strCommand != "vin" && strCommand != "pubkey" && strCommand != "lastseen" && strCommand != "activeseconds" && strCommand != "rank" && strCommand != "protocol") {
            throw runtime_error(
                "list supports 'active', 'vin', 'pubkey', 'lastseen', 'activeseconds', 'rank', 'protocol'\n");
        }

        UniValue obj(UniValue::VOBJ);
        for (CMasterNode mn : vecMasternodes) {
            mn.Check();

            if (strCommand == "active") {
                obj.push_back(Pair(mn.addr.ToString().c_str(), (int) mn.IsEnabled()));
            } else if (strCommand == "vin") {
                obj.push_back(Pair(mn.addr.ToString().c_str(), mn.vin.prevout.hash.ToString().c_str()));
            } else if (strCommand == "pubkey") {
                CScript pubkey;
                pubkey = GetScriptForDestination(mn.pubkey.GetID());
                CTxDestination address1;
                ExtractDestination(pubkey, address1);
                CTxDestination address2(address1);

                obj.push_back(Pair(mn.addr.ToString().c_str(), EncodeDestination(address2)));
            } else if (strCommand == "protocol") {
                obj.push_back(Pair(mn.addr.ToString().c_str(), (int64_t) mn.protocolVersion));
            } else if (strCommand == "lastseen") {
                obj.push_back(Pair(mn.addr.ToString().c_str(), (int64_t) mn.lastTimeSeen));
            } else if (strCommand == "activeseconds") {
                obj.push_back(Pair(mn.addr.ToString().c_str(), (int64_t)(mn.lastTimeSeen - mn.now)));
            } else if (strCommand == "rank") {
                obj.push_back(Pair(mn.addr.ToString().c_str(), (int) (GetMasternodeRank(mn.vin, chainActive.Height()))));
            }
        }
        return obj;
    }
    if (strCommand == "count") return (int) vecMasternodes.size();

    if (strCommand == "start") {
        if (!fMasterNode) return "you must set masternode=1 in the configuration";

        if (pwalletMain->IsLocked()) {
            SecureString strWalletPass;
            strWalletPass.reserve(100);

            if (params.size() == 2) {
                strWalletPass = params[1].get_str().c_str();
            } else {
                throw runtime_error(
                    "Your wallet is locked, passphrase is required\n");
            }

            if (!pwalletMain->Unlock(strWalletPass)) {
                return "incorrect passphrase";
            }
        }

        if (activeMasternode.status != MASTERNODE_REMOTELY_ENABLED && activeMasternode.status != MASTERNODE_IS_CAPABLE) {
            activeMasternode.status = MASTERNODE_NOT_PROCESSED; // TODO: consider better way
            std::string errorMessage;
            activeMasternode.ManageStatus();
            pwalletMain->Lock();
        }

        if (activeMasternode.status == MASTERNODE_REMOTELY_ENABLED) return "masternode started remotely";
        if (activeMasternode.status == MASTERNODE_INPUT_TOO_NEW) return "masternode input must have at least 15 confirmations";
        if (activeMasternode.status == MASTERNODE_STOPPED) return "masternode is stopped";
        if (activeMasternode.status == MASTERNODE_IS_CAPABLE) return "successfully started masternode";
        if (activeMasternode.status == MASTERNODE_NOT_CAPABLE) return "not capable masternode: " + activeMasternode.notCapableReason;
        if (activeMasternode.status == MASTERNODE_SYNC_IN_PROCESS) return "sync in process. Must wait until client is synced to start.";

        return "unknown";
    }

    if (strCommand == "start-alias") {
        if (params.size() < 2) {
            throw runtime_error(
                "command needs at least 2 parameters\n");
        }

        std::string alias = params[1].get_str().c_str();

        if (pwalletMain->IsLocked()) {
            SecureString strWalletPass;
            strWalletPass.reserve(100);

            if (params.size() == 3) {
                strWalletPass = params[2].get_str().c_str();
            } else {
                throw runtime_error(
                    "Your wallet is locked, passphrase is required\n");
            }

            if (!pwalletMain->Unlock(strWalletPass)) {
                return "incorrect passphrase";
            }
        }

        bool found = false;

        UniValue statusObj(UniValue::VOBJ);

        statusObj.push_back(Pair("alias", alias));

        for (CMasternodeConfig::CMasternodeEntry mne : masternodeConfig.getEntries()) {
            if (mne.getAlias() == alias) {
                found = true;
                std::string errorMessage;
                bool result = activeMasternode.Register(mne.getIp(), mne.getPrivKey(), mne.getTxHash(), mne.getOutputIndex(), errorMessage);

                statusObj.push_back(Pair("result", result ? "successful" : "failed"));
                if (!result) {
                    statusObj.push_back(Pair("errorMessage", errorMessage));
                }
                break;
            }
        }

        if (!found) {
            statusObj.push_back(Pair("result", "failed"));
            statusObj.push_back(Pair("errorMessage", "could not find alias in config. Verify with list-conf."));
        }

        pwalletMain->Lock();
        return statusObj;

    }

    if (strCommand == "start-many") {
        if (pwalletMain->IsLocked()) {
            SecureString strWalletPass;
            strWalletPass.reserve(100);

            if (params.size() == 2) {
                strWalletPass = params[1].get_str().c_str();
            } else {
                throw runtime_error(
                    "Your wallet is locked, passphrase is required\n");
            }

            if (!pwalletMain->Unlock(strWalletPass)) {
                return "incorrect passphrase";
            }
        }

        std::vector<CMasternodeConfig::CMasternodeEntry> mnEntries;
        mnEntries = masternodeConfig.getEntries();

        int total = 0;
        int successful = 0;
        int fail = 0;

        UniValue resultsObj(UniValue::VOBJ);

        for (CMasternodeConfig::CMasternodeEntry mne : masternodeConfig.getEntries()) {
            total++;

            std::string errorMessage;
            bool result = activeMasternode.Register(mne.getIp(), mne.getPrivKey(), mne.getTxHash(), mne.getOutputIndex(), errorMessage);

            UniValue statusObj(UniValue::VOBJ);
            statusObj.push_back(Pair("alias", mne.getAlias()));
            statusObj.push_back(Pair("result", result ? "succesful" : "failed"));

            if (result) {
                successful++;
            } else {
                fail++;
                statusObj.push_back(Pair("errorMessage", errorMessage));
            }

            resultsObj.push_back(Pair("status", statusObj));
        }
        pwalletMain->Lock();

        UniValue returnObj(UniValue::VOBJ);
        returnObj.push_back(Pair("overall", "Successfully started " + boost::lexical_cast<std::string>(successful) + " masternodes, failed to start " +
                                            boost::lexical_cast<std::string>(fail) + ", total " + boost::lexical_cast<std::string>(total)));
        returnObj.push_back(Pair("detail", resultsObj));

        return returnObj;
    }

    if (strCommand == "debug") {
        if (activeMasternode.status == MASTERNODE_REMOTELY_ENABLED) return "masternode started remotely";
        if (activeMasternode.status == MASTERNODE_INPUT_TOO_NEW) return "masternode input must have at least 15 confirmations";
        if (activeMasternode.status == MASTERNODE_IS_CAPABLE) return "successfully started masternode";
        if (activeMasternode.status == MASTERNODE_STOPPED) return "masternode is stopped";
        if (activeMasternode.status == MASTERNODE_NOT_CAPABLE) return "not capable masternode: " + activeMasternode.notCapableReason;
        if (activeMasternode.status == MASTERNODE_SYNC_IN_PROCESS) return "sync in process. Must wait until client is synced to start.";

        CTxIn vin = CTxIn();
        CPubKey pubkey;
        CKey key;
        bool found = activeMasternode.GetMasterNodeVin(vin, pubkey, key);
        if (!found) {
            return "Missing masternode input, please look at the documentation for instructions on masternode creation";
        } else {
            return "No problems were found";
        }
    }

    if (strCommand == "outputs"){
        // Find possible candidates
        vector<COutput> possibleCoins = activeMasternode.SelectCoinsMasternode();

        UniValue obj(UniValue::VOBJ);
        for (const auto& out : possibleCoins) {
            obj.push_back(Pair(out.tx->GetHash().ToString().c_str(), boost::lexical_cast<std::string>(out.i)));
        }
        return obj;
    }

    if (strCommand == "create") {

        return "Not implemented yet, please look at the documentation for instructions on masternode creation";
    }

    if (strCommand == "current") {
        int winner = GetCurrentMasterNode(1);
        if (winner >= 0) {
            return vecMasternodes[winner].addr.ToString().c_str();
        }

        return "unknown";
    }

    if (strCommand == "genkey") {
        CKey secret;
        secret.MakeNewKey(false);

        return CBitcoinSecret(secret).ToString();
    }

    if (strCommand == "winners") {
        UniValue obj(UniValue::VOBJ);

        for (int nHeight = chainActive.Height() - 10; nHeight < chainActive.Height() + 20; nHeight++) {
            CScript payee;
            if (masternodePayments.GetBlockPayee(nHeight, payee)) {
                CTxDestination address1;
                ExtractDestination(payee, address1);
                CTxDestination address2(address1);
                obj.push_back(Pair(boost::lexical_cast<std::string>(nHeight), EncodeDestination(address2)));
            } else {
                obj.push_back(Pair(boost::lexical_cast<std::string>(nHeight), ""));
            }
        }

        return obj;
    }

    if (strCommand == "enforce") {
        return (uint64_t) enforceMasternodePaymentsTime;
    }

    if (strCommand == "connect") {
        std::string strAddress = "";
        if (params.size() == 2) {
            strAddress = params[1].get_str().c_str();
        } else {
            throw runtime_error(
                "Masternode address required\n");
        }

        CService addr = CService(strAddress);

        if (ConnectNode(CAddress(addr, NODE_NETWORK), NULL, true)) {
            return "successfully connected";
        } else {
            return "error connecting";
        }
    }

    if (strCommand == "list-conf") {
        std::vector<CMasternodeConfig::CMasternodeEntry> mnEntries;
        mnEntries = masternodeConfig.getEntries();

        UniValue resultObj(UniValue::VOBJ);

        for (CMasternodeConfig::CMasternodeEntry mne : masternodeConfig.getEntries()) {
            UniValue mnObj(UniValue::VOBJ);
            mnObj.push_back(Pair("alias", mne.getAlias()));
            mnObj.push_back(Pair("address", mne.getIp()));
            mnObj.push_back(Pair("privateKey", mne.getPrivKey()));
            mnObj.push_back(Pair("txHash", mne.getTxHash()));
            mnObj.push_back(Pair("outputIndex", mne.getOutputIndex()));
            resultObj.push_back(Pair("masternode", mnObj));
        }

        return resultObj;
    }

    if (strCommand == "outputs") {
        // Find possible candidates
        vector<COutput> possibleCoins = activeMasternode.SelectCoinsMasternode();

        UniValue obj(UniValue::VOBJ);
        for (COutput& out : possibleCoins) {
            obj.push_back(Pair(out.tx->GetHash().ToString().c_str(), boost::lexical_cast<std::string>(out.i)));
        }

        return obj;

    }

    return NullUniValue;
}
<|MERGE_RESOLUTION|>--- conflicted
+++ resolved
@@ -23,8 +23,6 @@
 
 #include <fstream>
 
-<<<<<<< HEAD
-=======
 void SendMoney(const CTxDestination& address, CAmount nValue, CWalletTx& wtxNew, AvailableCoinsType coin_type) {
     // Check amount
     if (nValue <= 0)
@@ -46,8 +44,8 @@
     // Create and send the transaction
     CReserveKey reservekey(pwalletMain);
     CAmount nFeeRequired;
-    int nChangePos = -1;
-    if (!pwalletMain->CreateTransaction(scriptPubKey, nValue, wtxNew, reservekey, nFeeRequired, nChangePos, strError, NULL, coin_type)) {
+    int nChangeBlock;
+    if (!pwalletMain->CreateTransaction(scriptPubKey, nValue, wtxNew, reservekey, nFeeRequired, nChangeBlock, strError, NULL, coin_type)) {
         if (nValue + nFeeRequired > pwalletMain->GetBalance())
             strError = strprintf("Error: This transaction requires a transaction fee of at least %s because of its amount, complexity, or use of recently received funds!", FormatMoney(nFeeRequired));
         LogPrintf("SendMoney() : %s\n", strError);
@@ -58,7 +56,6 @@
                            "Error: The transaction was rejected! This might happen if some of the coins in your wallet were already spent, such as if you used a copy of wallet.dat and coins were spent in the copy but not marked as spent here.");
 }
 
->>>>>>> a57c4d30
 UniValue darksend(const UniValue& params, bool fHelp) {
     if (fHelp || params.size() != 1)
         throw runtime_error(
