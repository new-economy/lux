--- conflicted
+++ resolved
@@ -154,11 +154,8 @@
   qt/bitcoinamountfield.moc \
   qt/intro.moc \
   qt/eula.moc \
-<<<<<<< HEAD
-=======
   qt/tokenamountfield.moc \
   qt/tokenitemmodel.moc \
->>>>>>> a05a5285
   qt/overviewpage.moc \
   qt/rpcconsole.moc
 
