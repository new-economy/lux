--- conflicted
+++ resolved
@@ -1714,13 +1714,10 @@
     vecSend.push_back(make_pair(scriptChange, nPayment));
 
     CCoinControl* coinControl = NULL;
-<<<<<<< HEAD
-=======
     int nChangePos = -1;
->>>>>>> a57c4d30
     //int32_t nChangePos;
     //bool success = pwalletMain->CreateTransaction(vecSend, wtx, reservekey, nFeeRet, nChangePos, strFail, coinControl, ONLY_DENOMINATED);
-    bool success = pwalletMain->CreateTransaction(vecSend, wtx, reservekey, nFeeRet, strFail, coinControl, ONLY_DENOMINATED);
+    bool success = pwalletMain->CreateTransaction(vecSend, wtx, reservekey, nFeeRet, nChangePos, strFail, coinControl, ONLY_DENOMINATED);
     if (!success) {
         LogPrintf("SendRandomPaymentToSelf: Error - %s\n", strFail.c_str());
         return false;
@@ -1752,19 +1749,16 @@
     vecSend.push_back(make_pair(scriptChange, (DARKSEND_COLLATERAL * 2) + DARKSEND_FEE));
 
     CCoinControl* coinControl = NULL;
-<<<<<<< HEAD
-=======
     int nChangePos = -1;
->>>>>>> a57c4d30
     //int32_t nChangePos;
     // try to use non-denominated and not mn-like funds
     //bool success = pwalletMain->CreateTransaction(vecSend, wtx, reservekey, nFeeRet, nChangePos, strFail, coinControl, ONLY_NONDENOMINATED_NOTMN);
-    bool success = pwalletMain->CreateTransaction(vecSend, wtx, reservekey, nFeeRet, strFail, coinControl, ONLY_NONDENOMINATED_NOTMN);
+    bool success = pwalletMain->CreateTransaction(vecSend, wtx, reservekey, nFeeRet, nChangePos, strFail, coinControl, ONLY_NONDENOMINATED_NOTMN);
     if (!success) {
         // if we failed (most likeky not enough funds), try to use denominated instead -
         // MN-like funds should not be touched in any case and we can't mix denominated without collaterals anyway
         //success = pwalletMain->CreateTransaction(vecSend, wtx, reservekey, nFeeRet, nChangePos, strFail, coinControl, ONLY_DENOMINATED);
-        success = pwalletMain->CreateTransaction(vecSend, wtx, reservekey, nFeeRet, strFail, coinControl, ONLY_DENOMINATED);
+        success = pwalletMain->CreateTransaction(vecSend, wtx, reservekey, nFeeRet, nChangePos, strFail, coinControl, ONLY_DENOMINATED);
         if (!success) {
             LogPrintf("MakeCollateralAmounts: Error - %s\n", strFail.c_str());
             return false;
@@ -1832,13 +1826,9 @@
     // if we have anything left over, it will be automatically send back as change - there is no need to send it manually
 
     CCoinControl* coinControl = NULL;
-<<<<<<< HEAD
-    //int32_t nChangePos;
-=======
     int nChangePos = -1;
->>>>>>> a57c4d30
     //bool success = pwalletMain->CreateTransaction(vecSend, wtx, reservekey, nFeeRet, nChangePos, strFail, coinControl, ONLY_NONDENOMINATED_NOTMN);
-    bool success = pwalletMain->CreateTransaction(vecSend, wtx, reservekey, nFeeRet, strFail, coinControl, ONLY_NONDENOMINATED_NOTMN);
+    bool success = pwalletMain->CreateTransaction(vecSend, wtx, reservekey, nFeeRet, nChangePos, strFail, coinControl, ONLY_NONDENOMINATED_NOTMN);
     if (!success) {
         LogPrintf("CreateDenominated: Error - %s\n", strFail.c_str());
         return false;
