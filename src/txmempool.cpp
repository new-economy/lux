--- conflicted
+++ resolved
@@ -1035,11 +1035,6 @@
     } else if (!add && mapLinks[entry].children.erase(child)) {
         cachedInnerUsage -= memusage::IncrementalDynamicUsage(s);
     }
-<<<<<<< HEAD
-
-    return (CCoinsViewBacked::GetCoins(txid, coins) && !coins.IsPruned());
-=======
->>>>>>> a05a5285
 }
 
 void CTxMemPool::UpdateParent(txiter entry, txiter parent, bool add)
@@ -1062,11 +1057,6 @@
 
 const CTxMemPool::setEntries & CTxMemPool::GetMemPoolChildren(txiter entry) const
 {
-<<<<<<< HEAD
-    return mempool.exists(txid) || CCoinsViewBacked::HaveCoins(txid);
-}
-
-=======
     assert (entry != mapTx.end());
     txlinksMap::const_iterator it = mapLinks.find(entry);
     assert(it != mapLinks.end());
@@ -1156,5 +1146,4 @@
        it->GetCountWithDescendants() < chainLimit);
 }
 
-SaltedTxidHasher::SaltedTxidHasher() : k0(GetRand(std::numeric_limits<uint64_t>::max())), k1(GetRand(std::numeric_limits<uint64_t>::max())) {}
->>>>>>> a05a5285
+SaltedTxidHasher::SaltedTxidHasher() : k0(GetRand(std::numeric_limits<uint64_t>::max())), k1(GetRand(std::numeric_limits<uint64_t>::max())) {}