--- conflicted
+++ resolved
@@ -422,13 +422,8 @@
     pwalletMain->AvailableCoinsMN(vCoins);
 
     // Filter
-<<<<<<< HEAD
-    BOOST_FOREACH(const COutput& out, vCoins) {
+    for (const COutput& out : vCoins) {
         if (out.tx->tx->vout[out.i].nValue == GetMNCollateral(chainActive.Height()) * COIN) {  //exactly DARKSEND_COLLATERAL LUX
-=======
-    for (const COutput& out : vCoins) {
-        if (out.tx->vout[out.i].nValue == GetMNCollateral(chainActive.Height()) * COIN) {  //exactly DARKSEND_COLLATERAL LUX
->>>>>>> 377bb3ba
             filteredCoins.push_back(out);
         }
     }
@@ -446,13 +441,8 @@
     pwalletMain->AvailableCoins(vCoins);
 
     // Filter
-<<<<<<< HEAD
-    BOOST_FOREACH(const COutput& out, vCoins) {
+    for (const COutput& out : vCoins) {
         if (out.tx->tx->vout[out.i].scriptPubKey == scriptPubKey && out.tx->tx->vout[out.i].nValue == DARKSEND_COLLATERAL) { //exactly 161.200 LUX
-=======
-    for (const COutput& out : vCoins) {
-        if (out.tx->vout[out.i].scriptPubKey == scriptPubKey && out.tx->vout[out.i].nValue == DARKSEND_COLLATERAL) { //exactly 161.200 LUX
->>>>>>> 377bb3ba
             filteredCoins.push_back(out);
         }
     }
