--- conflicted
+++ resolved
@@ -99,21 +99,17 @@
 }
 
 void RPCTypeCheckObj(const UniValue& o,
-    const map<string, UniValueType>& typesExpected,
-    bool fAllowNull)
-{
-<<<<<<< HEAD
+                     const map<string, UniValueType>& typesExpected,
+                     bool fAllowNull)
+{
     for (const auto& t : typesExpected) {
-=======
-    for (const std::pair<string, UniValue::VType> & t : typesExpected) {
->>>>>>> 1b224173
         const UniValue& v = find_value(o, t.first);
         if (!fAllowNull && v.isNull())
             throw JSONRPCError(RPC_TYPE_ERROR, strprintf("Missing %s", t.first));
 
         if (!(t.second.typeAny || v.type() == t.second.type || (fAllowNull && v.isNull()))) {
             string err = strprintf("Expected type %s for %s, got %s",
-            uvTypeName(t.second.type), t.first, uvTypeName(v.type()));
+                                   uvTypeName(t.second.type), t.first, uvTypeName(v.type()));
             throw JSONRPCError(RPC_TYPE_ERROR, err);
         }
     }
@@ -457,29 +453,7 @@
 
 void StopRPC()
 {
-<<<<<<< HEAD
     LogPrint("rpc", "Stopping RPC\n");
-=======
-    if (rpc_io_service == NULL) return;
-    // Set this to false first, so that longpolling loops will exit when woken up
-    fRPCRunning = false;
-
-    // First, cancel all timers and acceptors
-    // This is not done automatically by ->stop(), and in some cases the destructor of
-    // asio::io_service can hang if this is skipped.
-    boost::system::error_code ec;
-    for (const boost::shared_ptr<ip::tcp::acceptor>& acceptor : rpc_acceptors) {
-        acceptor->cancel(ec);
-        if (ec)
-            LogPrintf("%s: Warning: %s when cancelling acceptor", __func__, ec.message());
-    }
-    rpc_acceptors.clear();
-    for (const std::pair<std::string, boost::shared_ptr<deadline_timer>> & timer : deadlineTimers) {
-        timer.second->cancel(ec);
-        if (ec)
-            LogPrintf("%s: Warning: %s when cancelling timer", __func__, ec.message());
-    }
->>>>>>> 1b224173
     deadlineTimers.clear();
     g_rpcSignals.Stopped();
 }
