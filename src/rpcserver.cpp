// Copyright (c) 2010 Satoshi Nakamoto
// Copyright (c) 2009-2014 The Bitcoin developers
// Copyright (c) 2014-2015 The Dash developers
// Copyright (c) 2015-2017 The LUX developers
// Distributed under the MIT software license, see the accompanying
// file COPYING or http://www.opensource.org/licenses/mit-license.php.

#include "rpcserver.h"

#include "base58.h"
#include "stake.h"
#include "init.h"
#include "main.h"
#include "ui_interface.h"
#include "util.h"
#include "random.h"
#include "sync.h"
#include "utilstrencodings.h"
#include "univalue/univalue.h"
#include "utilmoneystr.h"

#ifdef ENABLE_WALLET
#include "wallet.h"
#endif

#include <boost/algorithm/string.hpp>
#include <boost/bind.hpp>
#include <boost/filesystem.hpp>
#include <boost/foreach.hpp>
#include <boost/iostreams/concepts.hpp>
#include <boost/iostreams/stream.hpp>
#include <boost/shared_ptr.hpp>
#include <boost/thread.hpp>
#include <boost/signals2/signal.hpp>
#include <boost/algorithm/string/case_conv.hpp> // for to_upper()
#include <memory> // for unique_ptr

using namespace RPCServer;
using namespace std;

static std::string strRPCUserColonPass;

static bool fRPCRunning = false;
static bool fRPCInWarmup = true;
static std::string rpcWarmupStatus("RPC server started");
static CCriticalSection cs_rpcWarmup;

static RPCTimerInterface* timerInterface = NULL;
/* Map of name to timer.
 * @note Can be changed to std::unique_ptr when C++11 */
static std::map<std::string, std::unique_ptr<RPCTimerBase> > deadlineTimers;

static struct CRPCSignals
{
    boost::signals2::signal<void ()> Started;
    boost::signals2::signal<void ()> Stopped;
    boost::signals2::signal<void (const CRPCCommand&)> PreCommand;
    boost::signals2::signal<void (const CRPCCommand&)> PostCommand;
} g_rpcSignals;

void RPCServer::OnStarted(boost::function<void ()> slot)
{
    g_rpcSignals.Started.connect(slot);
}

void RPCServer::OnStopped(boost::function<void ()> slot)
{
    g_rpcSignals.Stopped.connect(slot);
}

void RPCServer::OnPreCommand(boost::function<void (const CRPCCommand&)> slot)
{
    g_rpcSignals.PreCommand.connect(boost::bind(slot, _1));
}

void RPCServer::OnPostCommand(boost::function<void (const CRPCCommand&)> slot)
{
    g_rpcSignals.PostCommand.connect(boost::bind(slot, _1));
}


void RPCTypeCheck(const UniValue& params,
    const list<UniValue::VType>& typesExpected,
    bool fAllowNull)
{
    unsigned int i = 0;
    for (UniValue::VType t : typesExpected) {
        if (params.size() <= i)
            break;

        const UniValue& v = params[i];
        if (!((v.type() == t) || (fAllowNull && (v.isNull())))) {
            string err = strprintf("Expected type %s, got %s",
                uvTypeName(t), uvTypeName(v.type()));
            throw JSONRPCError(RPC_TYPE_ERROR, err);
        }
        i++;
    }
}

void RPCTypeCheckObj(const UniValue& o,
                     const map<string, UniValueType>& typesExpected,
                     bool fAllowNull)
{
    for (const auto& t : typesExpected) {
        const UniValue& v = find_value(o, t.first);
        if (!fAllowNull && v.isNull())
            throw JSONRPCError(RPC_TYPE_ERROR, strprintf("Missing %s", t.first));

        if (!(t.second.typeAny || v.type() == t.second.type || (fAllowNull && v.isNull()))) {
            string err = strprintf("Expected type %s for %s, got %s",
                                   uvTypeName(t.second.type), t.first, uvTypeName(v.type()));
            throw JSONRPCError(RPC_TYPE_ERROR, err);
        }
    }
}

CAmount AmountFromValue(const UniValue& value)
{
    if (!value.isReal() && !value.isNum())
        throw JSONRPCError(RPC_TYPE_ERROR, "Amount is not a number");
    CAmount amount;
    if (!ParseFixedPoint(value.getValStr(), 8, &amount))
        throw JSONRPCError(RPC_TYPE_ERROR, "Invalid amount");
    if (!MoneyRange(amount))
        throw JSONRPCError(RPC_TYPE_ERROR, "Amount out of range");
    return amount;
}

uint256 ParseHashV(const UniValue& v, string strName)
{
    string strHex;
    if (v.isStr())
        strHex = v.get_str();
    if (!IsHex(strHex)) // Note: IsHex("") is false
        throw JSONRPCError(RPC_INVALID_PARAMETER, strName + " must be hexadecimal string (not '" + strHex + "')");
    uint256 result = uint256();
    result.SetHex(strHex);
    return result;
}
uint256 ParseHashO(const UniValue& o, string strKey)
{
    return ParseHashV(find_value(o, strKey), strKey);
}
vector<unsigned char> ParseHexV(const UniValue& v, string strName)
{
    string strHex;
    if (v.isStr())
        strHex = v.get_str();
    if (!IsHex(strHex))
        throw JSONRPCError(RPC_INVALID_PARAMETER, strName + " must be hexadecimal string (not '" + strHex + "')");
    return ParseHex(strHex);
}
vector<unsigned char> ParseHexO(const UniValue& o, string strKey)
{
    return ParseHexV(find_value(o, strKey), strKey);
}


/**
 * Note: This interface may still be subject to change.
 */

string CRPCTable::help(string strCommand) const
{
    string strRet;
    string category;
    set<rpcfn_type> setDone;
    vector<pair<string, const CRPCCommand*> > vCommands;

    for (map<string, const CRPCCommand*>::const_iterator mi = mapCommands.begin(); mi != mapCommands.end(); ++mi)
        vCommands.push_back(make_pair(mi->second->category + mi->first, mi->second));
    sort(vCommands.begin(), vCommands.end());

    for (const std::pair<string, const CRPCCommand*> & command : vCommands) {
        const CRPCCommand* pcmd = command.second;
        string strMethod = pcmd->name;
        // We already filter duplicates, but these deprecated screw up the sort order
        if (strMethod.find("label") != string::npos)
            continue;
        if ((strCommand != "" || pcmd->category == "hidden") && strMethod != strCommand)
            continue;
        try
        {
            UniValue params(UniValue::VARR);
            rpcfn_type pfn = pcmd->actor;
            if (setDone.insert(pfn).second)
                (*pfn)(params, true);
        }
        catch (const std::exception& e)
        {
            // Help text is returned in an exception
            string strHelp = string(e.what());
            if (strCommand == "") {
                if (strHelp.find('\n') != string::npos)
                    strHelp = strHelp.substr(0, strHelp.find('\n'));

                if (category != pcmd->category) {
                    if (!category.empty())
                        strRet += "\n";
                    category = pcmd->category;
                    string firstLetter = category.substr(0, 1);
                    boost::to_upper(firstLetter);
                    strRet += "== " + firstLetter + category.substr(1) + " ==\n";
                }
            }
            strRet += strHelp + "\n";
        }
    }
    if (strRet == "")
        strRet = strprintf("help: unknown command: %s\n", strCommand);
    strRet = strRet.substr(0, strRet.size() - 1);
    return strRet;
}

UniValue help(const UniValue& params, bool fHelp)
{
    if (fHelp || params.size() > 1)
        throw runtime_error(
            "help ( \"command\" )\n"
            "\nList all commands, or get help for a specified command.\n"
            "\nArguments:\n"
            "1. \"command\"     (string, optional) The command to get help on\n"
            "\nResult:\n"
            "\"text\"     (string) The help text\n");

    string strCommand;
    if (params.size() > 0)
        strCommand = params[0].get_str();

    return tableRPC.help(strCommand);
}


UniValue stop(const UniValue& params, bool fHelp)
{
    // Accept the deprecated and ignored 'detach' boolean argument
    if (fHelp || params.size() > 1)
        throw runtime_error(
            "stop\n"
            "\nStop LUX server.");
    // Shutdown will take long enough that the response should get back
    StartShutdown();
    return "LUX server stopping";
}


/**
 * Call Table
 */
static const CRPCCommand vRPCCommands[] =
    {
        //  category              name                      actor (function)         okSafeMode threadSafe reqWallet
        //  --------------------- ------------------------  -----------------------  ---------- ---------- ---------
        /* Overall control/query calls */
        {"control", "getinfo", &getinfo, true, false, false}, /* uses wallet if enabled */
        {"control", "getstateinfo", &getstateinfo, true, false, false}, /* uses wallet if enabled */
        {"control", "help", &help, true, true, false},
        {"control", "stop", &stop, true, true, false},

        /* P2P networking */
        {"network", "getnetworkinfo", &getnetworkinfo, true, false, false},
        {"network", "addnode", &addnode, true, true, false},
        //{"network", "disconnectnode", &disconnectnode, true, true, false},
        {"network", "getaddednodeinfo", &getaddednodeinfo, true, true, false},
        {"network", "getconnectioncount", &getconnectioncount, true, false, false},
        {"network", "getnettotals", &getnettotals, true, true, false},
        {"network", "getpeerinfo", &getpeerinfo, true, false, false},
        {"network", "ping", &ping, true, false, false},
        {"network", "setban", &setban, true, false, false},
        {"network", "listbanned", &listbanned, true, false, false},
        {"network", "clearbanned", &clearbanned, true, false, false},
        {"network", "switchnetwork", &switchnetwork, true, false, false },

        /* Block chain and UTXO */
        {"blockchain", "getblockchaininfo", &getblockchaininfo, true, false, false},
        {"blockchain", "getbestblockhash", &getbestblockhash, true, false, false},
        {"blockchain", "getblockcount", &getblockcount, true, false, false},
        {"blockchain", "getblock", &getblock, true, false, false},
        {"blockchain", "getblockhash", &getblockhash, true, false, false},
        {"blockchain", "getblockhashes", &getblockhashes, true, false, false},
        {"blockchain", "getblockheader", &getblockheader, false, false, false},
        {"blockchain", "getchaintips", &getchaintips, true, false, false},
        {"blockchain", "getdifficulty", &getdifficulty, true, false, false},
        {"blockchain", "getmempoolinfo", &getmempoolinfo, true, true, false},
        {"blockchain", "getrawmempool", &getrawmempool, true, false, false},
        {"blockchain", "gettxout", &gettxout, true, false, false},
        {"blockchain", "gettxoutsetinfo", &gettxoutsetinfo, true, false, false},
        {"blockchain", "verifychain", &verifychain, true, false, false},
        {"blockchain", "invalidateblock", &invalidateblock, true, true, false},
        {"blockchain", "reconsiderblock", &reconsiderblock, true, true, false},

        /* Address index */
        {"addressindex", "getaddressmempool", &getaddressmempool, true, false, false},
        {"addressindex", "getaddressutxos", &getaddressutxos, false, false, false},
        {"addressindex", "getaddressdeltas", &getaddressdeltas, false, false, false},
        {"addressindex", "getaddresstxids", &getaddresstxids, false, false, false},
        {"addressindex", "getaddressbalance", &getaddressbalance, false, false, false},
        {"addressindex", "getspentinfo", &getspentinfo, false, false, false},
        {"addressindex", "purgetxindex", &purgetxindex, false, false, false},

        /*Smart Contract*/
        {"blockchain", "getaccountinfo", &getaccountinfo,true, true, false },
        {"blockchain", "getstorage", &getstorage,true, true, false },
        {"blockchain", "callcontract", &callcontract,true, true, false },
        {"blockchain", "listcontracts", &listcontracts,true, true, false },
        {"blockchain", "gettransactionreceipt", &gettransactionreceipt,true, true, false },
        {"blockchain", "searchlogs", &searchlogs,true, true, false },
        {"blockchain", "waitforlogs", &waitforlogs,true, true, false },
        {"blockchain", "createcontract", &createcontract,true, true, false },
        {"blockchain", "sendtocontract", &sendtocontract,true, true, false },
        {"blockchain", "pruneblockchain", &pruneblockchain,true, true, false },

        /* Mining */
        {"mining", "getblocktemplate", &getblocktemplate, true, false, false},
        {"mining", "getwork", &getwork, true, false, false},
        {"mining", "getmininginfo", &getmininginfo, true, false, false},
        {"mining", "getnetworkhashps", &getnetworkhashps, true, false, false},
        {"mining", "prioritisetransaction", &prioritisetransaction, true, false, false},
        {"mining", "submitblock", &submitblock, true, true, false},
        {"mining", "reservebalance", &reservebalance, true, true, false},

#ifdef ENABLE_WALLET
        /* Coin generation */
#ifdef ENABLE_CPUMINER
        {"generating", "getgenerate", &getgenerate, true, false, false},
        {"generating", "gethashespersec", &gethashespersec, true, false, false},
        {"generating", "setgenerate", &setgenerate, true, true, false},
#endif
        {"generating", "getstakingstatus", &getstakingstatus, false, false, true},
        {"generating","generate", &generate, false, false, true },
#endif
        /* Raw transactions */
        {"rawtransactions", "createrawtransaction", &createrawtransaction, true, false, false},
        {"rawtransactions", "fundrawtransaction", &fundrawtransaction, true, false, true},
        {"rawtransactions", "decoderawtransaction", &decoderawtransaction, true, false, false},
        {"rawtransactions", "fundrawtransaction", &fundrawtransaction, true, false, true},
        {"rawtransactions", "decodescript", &decodescript, true, false, false},
        {"rawtransactions", "getrawtransaction", &getrawtransaction, true, false, false},
        {"rawtransactions", "sendrawtransaction", &sendrawtransaction, false, false, false},
        {"rawtransactions", "signrawtransaction", &signrawtransaction, false, false, false}, /* uses wallet if enabled */
        {"rawtransactions", "gethexaddress", &gethexaddress, false, false, false},
        {"rawtransactions", "fromhexaddress", &fromhexaddress, false, false, false},

        /* Utility functions */
        {"util", "createmultisig", &createmultisig, true, true, false},
        {"util", "createwitnessaddress", &createwitnessaddress, true, true, false},
        {"util", "validateaddress", &validateaddress, true, false, false}, /* uses wallet if enabled */
        {"util", "verifymessage", &verifymessage, true, false, false},
        {"util", "estimatefee", &estimatefee, true, true, false},
        {"util", "estimatepriority", &estimatepriority, true, true, false},
        {"util", "estimatesmartfee", &estimatesmartfee, true, true, false},
        {"util", "estimatesmartpriority", &estimatesmartpriority, true, true, false},

        /* Not shown in help */
        {"hidden", "invalidateblock", &invalidateblock, true, true, false},
        {"hidden", "reconsiderblock", &reconsiderblock, true, true, false},
        {"hidden", "setmocktime", &setmocktime, true, false, false},

        /* Lux features */
        {"lux", "masternode", &masternode, true, true, false},
        //{"lux", "masternodelist", &masternodelist, true, true, false},
        //{"lux", "mnbudget", &mnbudget, true, true, false},
        //{"lux", "mnbudgetvoteraw", &mnbudgetvoteraw, true, true, false},
        //{"lux", "mnfinalbudget", &mnfinalbudget, true, true, false},
        //{"lux", "mnsync", &mnsync, true, true, false},
        {"lux", "spork", &spork, true, true, false},
#ifdef ENABLE_WALLET
        //{"lux", "darksend", &darksend, false, false, true}, /* not threadSafe because of SendMoney */

        /* Wallet */
        {"wallet", "addmultisigaddress", &addmultisigaddress, true, false, true},
        {"wallet", "autocombinerewards", &autocombinerewards, false, false, true},
        {"wallet", "backupwallet", &backupwallet, true, false, true},
        {"wallet", "dumpprivkey", &dumpprivkey, true, false, true},
        {"wallet", "dumphdinfo", &dumphdinfo, true, false, true},
        {"wallet", "dumpwallet", &dumpwallet, true, false, true},
        {"wallet", "bip38encrypt", &bip38encrypt, true, false, true},
        {"wallet", "bip38decrypt", &bip38decrypt, true, false, true},
        {"wallet", "encryptwallet", &encryptwallet, true, false, true},
        {"wallet", "getaccountaddress", &getaccountaddress, true, false, true},
        {"wallet", "getaccount", &getaccount, true, false, true},
        {"wallet", "getaddressesbyaccount", &getaddressesbyaccount, true, false, true},
        {"wallet", "getbalance", &getbalance, false, false, true},
        {"wallet", "getnewaddress", &getnewaddress, true, false, true},
        {"wallet", "getrawchangeaddress", &getrawchangeaddress, true, false, true},
        {"wallet", "getreceivedbyaccount", &getreceivedbyaccount, false, false, true},
        {"wallet", "getreceivedbyaddress", &getreceivedbyaddress, false, false, true},
        {"wallet", "gettransaction", &gettransaction, false, false, true},
        {"wallet", "abandontransaction", &abandontransaction, false, false, true},
        {"wallet", "getunconfirmedbalance", &getunconfirmedbalance, false, false, true},
        {"wallet", "getwalletinfo", &getwalletinfo, false, false, true},
        {"wallet", "importprivkey", &importprivkey, true, false, true},
        {"wallet", "importwallet", &importwallet, true, false, true},
        {"wallet", "importaddress", &importaddress, true, false, true},
        {"wallet", "keypoolrefill", &keypoolrefill, true, false, true},
        {"wallet", "listaccounts", &listaccounts, false, false, true},
        {"wallet", "listaddressgroupings", &listaddressgroupings, false, false, true},
        {"wallet", "listlockunspent", &listlockunspent, false, false, true},
        {"wallet", "listreceivedbyaccount", &listreceivedbyaccount, false, false, true},
        {"wallet", "listreceivedbyaddress", &listreceivedbyaddress, false, false, true},
        {"wallet", "listsinceblock", &listsinceblock, false, false, true},
        {"wallet", "listtransactions", &listtransactions, false, false, true},
        {"wallet", "listunspent", &listunspent, false, false, true},
        {"wallet", "lockunspent", &lockunspent, true, false, true},
        {"wallet", "move", &movecmd, false, false, true},
        {"wallet", "multisend", &multisend, false, false, true},
        {"wallet", "sendfrom", &sendfrom, false, false, true},
        {"wallet", "sendmany", &sendmany, false, false, true},
        {"wallet", "sendtoaddress", &sendtoaddress, false, false, true},
        {"wallet", "sendtoaddressix", &sendtoaddressix, false, false, true},
        {"wallet", "setaccount", &setaccount, true, false, true},
        {"wallet", "settxfee", &settxfee, true, false, true},
        {"wallet", "signmessage", &signmessage, true, false, true},
        {"wallet", "walletlock", &walletlock, true, false, true},
        {"wallet", "walletpassphrasechange", &walletpassphrasechange, true, false, true},
        {"wallet", "walletpassphrase", &walletpassphrase, true, false, true},
#endif // ENABLE_WALLET
};

CRPCTable::CRPCTable()
{
    unsigned int vcidx;
    for (vcidx = 0; vcidx < (sizeof(vRPCCommands) / sizeof(vRPCCommands[0])); vcidx++) {
        const CRPCCommand* pcmd;

        pcmd = &vRPCCommands[vcidx];
        mapCommands[pcmd->name] = pcmd;
    }
}

const CRPCCommand* CRPCTable::operator[](const string &name) const
{
    map<string, const CRPCCommand*>::const_iterator it = mapCommands.find(name);
    if (it == mapCommands.end())
        return NULL;
    return (*it).second;
}

bool StartRPC()
{
    LogPrint("rpc", "Starting RPC\n");
    fRPCRunning = true;
    g_rpcSignals.Started();
    return true;
}

void InterruptRPC()
{
    LogPrint("rpc", "Interrupting RPC\n");
    // Interrupt e.g. running longpolls
    fRPCRunning = false;
}

void StopRPC()
{
    LogPrint("rpc", "Stopping RPC\n");
    deadlineTimers.clear();
    g_rpcSignals.Stopped();
}

bool IsRPCRunning()
{
    return fRPCRunning;
}

void SetRPCWarmupStatus(const std::string& newStatus)
{
    LOCK(cs_rpcWarmup);
    rpcWarmupStatus = newStatus;
}

void SetRPCWarmupFinished()
{
    LOCK(cs_rpcWarmup);
    assert(fRPCInWarmup);
    fRPCInWarmup = false;
}

bool RPCIsInWarmup(std::string* outStatus)
{
    LOCK(cs_rpcWarmup);
    if (outStatus)
        *outStatus = rpcWarmupStatus;
    return fRPCInWarmup;
}

JSONRequest::JSONRequest(HTTPRequest *_req): JSONRequest() {
    req = _req;
}

bool JSONRequest::PollAlive() {
    return !req->isConnClosed();
}

void JSONRequest::PollStart() {
    // send an empty space to the client to ensure that it's still alive.
    assert(!isLongPolling);
    req->WriteHeader("Content-Type", "application/json");
    req->WriteHeader("Connection", "close");
    req->Chunk(std::string(" "));
    isLongPolling = true;
}

void JSONRequest::PollPing() {
    assert(isLongPolling);
    // send an empty space to the client to ensure that it's still alive.
    req->Chunk(std::string(" "));
}

void JSONRequest::PollCancel() {
    assert(isLongPolling);
    req->ChunkEnd();
}

void JSONRequest::PollReply(const UniValue& result) {
    assert(isLongPolling);
    UniValue reply(UniValue::VOBJ);
    reply.push_back(Pair("result", result));
    reply.push_back(Pair("error", NullUniValue));
    reply.push_back(Pair("id", id));

    req->Chunk(reply.write() + "\n");
    req->ChunkEnd();
}

void RPCSetTimerInterfaceIfUnset(RPCTimerInterface *iface)
{
    if (!timerInterface)
        timerInterface = iface;
}

void RPCSetTimerInterface(RPCTimerInterface *iface)
{
    timerInterface = iface;
}

void RPCUnsetTimerInterface(RPCTimerInterface *iface)
{
    if (timerInterface == iface)
        timerInterface = NULL;
}

void JSONRequest::parse(const UniValue& valRequest)
{
    // Parse request
    if (!valRequest.isObject())
        throw JSONRPCError(RPC_INVALID_REQUEST, "Invalid Request object");
    const UniValue& request = valRequest.get_obj();

    // Parse id now so errors from here on will have the id
    id = find_value(request, "id");

    // Parse method
    UniValue valMethod = find_value(request, "method");
    if (valMethod.isNull())
        throw JSONRPCError(RPC_INVALID_REQUEST, "Missing method");
    if (!valMethod.isStr())
        throw JSONRPCError(RPC_INVALID_REQUEST, "Method must be a string");
    strMethod = valMethod.get_str();
    if (strMethod != "getblocktemplate")
        LogPrint("rpc", "ThreadRPCServer method=%s\n", SanitizeString(strMethod));

    // Parse params
    UniValue valParams = find_value(request, "params");
    if (valParams.isArray())
        params = valParams.get_array();
    else if (valParams.isNull())
        params = UniValue(UniValue::VARR);
    else
        throw JSONRPCError(RPC_INVALID_REQUEST, "Params must be an array");
}


static UniValue JSONRPCExecOne(const UniValue& req)
{
    UniValue rpc_result(UniValue::VOBJ);

    JSONRequest jreq(NULL);
    try {
        jreq.parse(req);

        UniValue result = tableRPC.execute(jreq.strMethod, jreq.params);
        rpc_result = JSONRPCReplyObj(result, NullUniValue, jreq.id);
    } catch (UniValue& objError) {
        rpc_result = JSONRPCReplyObj(NullUniValue, objError, jreq.id);
    } catch (std::exception& e) {
        rpc_result = JSONRPCReplyObj(NullUniValue,
            JSONRPCError(RPC_PARSE_ERROR, e.what()), jreq.id);
    }

    return rpc_result;
}

string JSONRPCExecBatch(const UniValue& vReq)
{
    UniValue ret(UniValue::VARR);
    for (unsigned int reqIdx = 0; reqIdx < vReq.size(); reqIdx++)
        ret.push_back(JSONRPCExecOne(vReq[reqIdx]));

    return ret.write() + "\n";
}

UniValue CRPCTable::execute(const std::string& strMethod, const UniValue& params) const
{
    // Return immediately if in warmup
    {
        LOCK(cs_rpcWarmup);
        if (fRPCInWarmup)
            throw JSONRPCError(RPC_IN_WARMUP, rpcWarmupStatus);
    }

<<<<<<< HEAD
=======
UniValue CRPCTable::execute(const std::string& strMethod, const UniValue& params) const
{
    // Return immediately if in warmup
    {
        LOCK(cs_rpcWarmup);
        if (fRPCInWarmup)
            throw JSONRPCError(RPC_IN_WARMUP, rpcWarmupStatus);
    }

>>>>>>> 4999cbde
    // Find method
    const CRPCCommand* pcmd = tableRPC[strMethod];
    if (!pcmd)
        throw JSONRPCError(RPC_METHOD_NOT_FOUND, "Method not found");

    g_rpcSignals.PreCommand(*pcmd);

    try {
        // Execute
        return pcmd->actor(params, false);
    } catch (const std::exception& e) {
        throw JSONRPCError(RPC_MISC_ERROR, e.what());
    }

    g_rpcSignals.PostCommand(*pcmd);
}

vector<string> CRPCTable::listCommands() const
{
    vector<string> commandList;
    typedef map<string, const CRPCCommand*> commandMap;
    transform( mapCommands.begin(), mapCommands.end(),
                   back_inserter(commandList),
                    boost::bind(&commandMap::value_type::first,_1) );
    return commandList;
}

std::string HelpExampleCli(string methodname, string args)
{
    return "> lux-cli " + methodname + " " + args + "\n";
}

std::string HelpExampleRpc(string methodname, string args)
{
    return "> curl --user myusername --data-binary '{\"jsonrpc\": \"1.0\", \"id\":\"curltest\", "
           "\"method\": \"" +
           methodname + "\", \"params\": [" + args + "] }' -H 'content-type: text/plain;' http://127.0.0.1:51473/\n";
}

void RPCRunLater(const std::string& name, boost::function<void(void)> func, int64_t nSeconds)
{
    if (!timerInterface)
        throw JSONRPCError(RPC_INTERNAL_ERROR, "No timer handler registered for RPC");
    deadlineTimers.erase(name);
    LogPrint("rpc", "queue run of timer %s in %i seconds (using %s)\n", name, nSeconds, timerInterface->Name());
    deadlineTimers.emplace(name, std::unique_ptr<RPCTimerBase>(timerInterface->NewTimer(func, nSeconds*1000)));
}

const CRPCTable tableRPC;

double GetPoWMHashPS() {
    if (pindexBestHeader->nHeight >= Params().GetConsensus().nLastPOWBlock)
        return 0;
    int nPoWInterval = 72;
    int64_t nTargetSpacingWorkMin = 30, nTargetSpacingWork = 30;
    CBlockIndex* pindexGenesisBlock = chainActive.Genesis();
    CBlockIndex* pindex = pindexGenesisBlock;
    CBlockIndex* pindexPrevWork = pindexGenesisBlock;
    while (pindex) {
        if (pindex->IsProofOfWork()) {
            int64_t nActualSpacingWork = pindex->GetBlockTime() - pindexPrevWork->GetBlockTime();
            nTargetSpacingWork = ((nPoWInterval - 1) * nTargetSpacingWork + nActualSpacingWork + nActualSpacingWork) / (nPoWInterval + 1);
            nTargetSpacingWork = std::max(nTargetSpacingWork, nTargetSpacingWorkMin);
            pindexPrevWork = pindex;
        }
        pindex = pindex->pnext;
    }
    return GetDifficulty() * 4294.967296 / nTargetSpacingWork;
}

double GetPoSKernelPS() {
    int nStakingInterval = Params().StakingInterval();
    double dStakeKernelsTriedAvg = 120;
    int nStakesHandled = 0, nStakesTime = 0;
    CBlockIndex* pindex = pindexBestHeader;
    CBlockIndex* pindexPrevStake = nullptr;
    while (pindex && nStakesHandled < nStakingInterval) {
        if (pindex->IsProofOfStake()) {
            if (pindexPrevStake) {
                dStakeKernelsTriedAvg += GetDifficulty(pindexPrevStake) * 4294967296.0;
                nStakesTime += pindexPrevStake->nTime - pindex->nTime;
                nStakesHandled++;
            }
            pindexPrevStake = pindex;
        }
        pindex = pindex->pprev;
    }
    double result = 0;
    if (nStakesTime)
        result = dStakeKernelsTriedAvg / nStakesTime;
    result *= STAKE_TIMESTAMP_MASK + 1;
    return result;
}<|MERGE_RESOLUTION|>--- conflicted
+++ resolved
@@ -610,18 +610,6 @@
             throw JSONRPCError(RPC_IN_WARMUP, rpcWarmupStatus);
     }
 
-<<<<<<< HEAD
-=======
-UniValue CRPCTable::execute(const std::string& strMethod, const UniValue& params) const
-{
-    // Return immediately if in warmup
-    {
-        LOCK(cs_rpcWarmup);
-        if (fRPCInWarmup)
-            throw JSONRPCError(RPC_IN_WARMUP, rpcWarmupStatus);
-    }
-
->>>>>>> 4999cbde
     // Find method
     const CRPCCommand* pcmd = tableRPC[strMethod];
     if (!pcmd)
