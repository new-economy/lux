--- conflicted
+++ resolved
@@ -146,17 +146,11 @@
   spork.h \
   stake.h \
   streams.h \
-<<<<<<< HEAD
-  support/allocators/zeroafterfree.h \
-  support/cleanse.h \
-=======
-  support/cleanse.h \
   support/allocators/secure.h \
   support/allocators/zeroafterfree.h \
   support/cleanse.h \
   support/pagelocker.h \
   support/events.h \
->>>>>>> 377bb3ba
   sync.h \
   threadsafety.h \
   timedata.h \
@@ -601,7 +595,6 @@
   clientversion.cpp \
   random.cpp \
   rpcprotocol.cpp \
-  support/cleanse.cpp \
   rpcutil.cpp \
   support/cleanse.cpp \
   sync.cpp \
