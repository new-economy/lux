--- conflicted
+++ resolved
@@ -65,7 +65,7 @@
     stack.pop_back();
 }
 
-bool IsCompressedOrUncompressedPubKey(const valtype &vchPubKey) {
+bool static IsCompressedOrUncompressedPubKey(const valtype &vchPubKey) {
     if (vchPubKey.size() < 33) {
         //  Non-canonical public key: too short
         return false;
@@ -81,8 +81,8 @@
             return false;
         }
     } else {
-        //  Non-canonical public key: neither compressed nor uncompressed
-        return false;
+          //  Non-canonical public key: neither compressed nor uncompressed
+          return false;
     }
     return true;
 }
@@ -201,11 +201,7 @@
     return true;
 }
 
-<<<<<<< HEAD
-bool CheckSignatureEncoding(const valtype &vchSig, unsigned int flags, ScriptError* serror) {
-=======
 bool CheckSignatureEncoding(const vector<unsigned char> &vchSig, unsigned int flags, ScriptError* serror) {
->>>>>>> 2d1c0e5c
     // Empty signature. Not strictly DER encoded, but allowed to provide a
     // compact way to provide an invalid signature for use with CHECK(MULTI)SIG
     if (vchSig.size() == 0) {
@@ -353,7 +349,6 @@
                 //
                 case OP_NOP:
                     break;
-<<<<<<< HEAD
 
                 case OP_CHECKLOCKTIMEVERIFY:
                 {
@@ -367,8 +362,6 @@
 
                     if (stack.size() < 1)
                         return set_error(serror, SCRIPT_ERR_INVALID_STACK_OPERATION);
-=======
->>>>>>> 2d1c0e5c
 
                     // Note that elsewhere numeric opcodes are limited to
                     // operands in the range -2**31+1 to 2**31-1, however it is
@@ -1260,7 +1253,6 @@
     return true;
 }
 
-<<<<<<< HEAD
 bool TransactionSignatureChecker::CheckLockTime(const CScriptNum& nLockTime) const
 {
     // There are two kinds of nLockTime: lock-by-blockheight
@@ -1343,8 +1335,6 @@
     return true;
 }
 
-bool VerifyScript(const CScript& scriptSig, const CScript& scriptPubKey, unsigned int flags, const BaseSignatureChecker& checker, ScriptError* serror)
-=======
 static bool VerifyWitnessProgram(const CScriptWitness& witness, int witversion, const std::vector<unsigned char>& program, unsigned int flags, const BaseSignatureChecker& checker, ScriptError* serror)
 {
     vector<vector<unsigned char> > stack;
@@ -1399,7 +1389,6 @@
 }
 
 bool VerifyScript(const CScript& scriptSig, const CScript& scriptPubKey, const CScriptWitness* witness, unsigned int flags, const BaseSignatureChecker& checker, ScriptError* serror)
->>>>>>> 2d1c0e5c
 {
     static const CScriptWitness emptyWitness;
     if (witness == nullptr) {
