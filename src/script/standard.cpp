// Copyright (c) 2009-2010 Satoshi Nakamoto
// Copyright (c) 2009-2014 The Bitcoin developers
// Distributed under the MIT software license, see the accompanying
// file COPYING or http://www.opensource.org/licenses/mit-license.php.

#include "script/standard.h"

#include "pubkey.h"
#include "script/script.h"
#include "util.h"
#include "utilstrencodings.h"
#include "standard.h"


#include <boost/foreach.hpp>

/////////////////////////////////////////////////////////// lux
#include <lux/luxstate.h>
#include <lux/luxtransaction.h>
#include <lux/luxDGP.h>
//#include <validation.h>
///////////////////////////////////////////////////////////

using namespace std;

typedef vector<unsigned char> valtype;

bool fAcceptDatacarrier = DEFAULT_ACCEPT_DATACARRIER;
unsigned nMaxDatacarrierBytes = MAX_OP_RETURN_RELAY;

CScriptID::CScriptID(const CScript& in) : uint160(Hash160(in.begin(), in.end())) {}

const char* GetTxnOutputType(txnouttype t)
{
    switch (t)
    {
    case TX_NONSTANDARD: return "nonstandard";
    case TX_PUBKEY: return "pubkey";
    case TX_PUBKEYHASH: return "pubkeyhash";
    case TX_SCRIPTHASH: return "scripthash";
    case TX_MULTISIG: return "multisig";
    case TX_NULL_DATA: return "nulldata";
    case TX_CREATE: return "create";
    case TX_CALL: return "call";
    case TX_WITNESS_V0_KEYHASH: return "witness_v0_keyhash";
    case TX_WITNESS_V0_SCRIPTHASH: return "witness_v0_scripthash";
    case TX_WITNESS_UNKNOWN: return "witness_unknown";
    }
    return nullptr;
}

<<<<<<< HEAD
/**
 * Return public keys or hashes from scriptPubKey, for 'standard' transaction types.
 */
bool Solver(const CScript& scriptPubKey, txnouttype& typeRet, vector<vector<unsigned char> >& vSolutionsRet, bool contractConsensus)
=======
bool Solver(const CScript& scriptPubKey, txnouttype& typeRet, vector<vector<unsigned char> >& vSolutionsRet)
>>>>>>> e1c85dbe
{
    //contractConsesus is true when evaluating if a contract tx is "standard" for consensus purposes
    //It is false in all other cases, so to prevent a particular contract tx from being broadcast on mempool, but allowed in blocks,
    //one should ensure that contractConsensus is false

    // Templates
    static multimap<txnouttype, CScript> mTemplates;
    if (mTemplates.empty())
    {
        // Standard tx, sender provides pubkey, receiver adds signature
        mTemplates.insert(make_pair(TX_PUBKEY, CScript() << OP_PUBKEY << OP_CHECKSIG));

        // Bitcoin address tx, sender provides hash of pubkey, receiver provides signature and pubkey
        mTemplates.insert(make_pair(TX_PUBKEYHASH, CScript() << OP_DUP << OP_HASH160 << OP_PUBKEYHASH << OP_EQUALVERIFY << OP_CHECKSIG));

        // Sender provides N pubkeys, receivers provides M signatures
        mTemplates.insert(make_pair(TX_MULTISIG, CScript() << OP_SMALLINTEGER << OP_PUBKEYS << OP_SMALLINTEGER << OP_CHECKMULTISIG));

        // Contract creation tx
        mTemplates.insert(make_pair(TX_CREATE, CScript() << OP_VERSION << OP_GAS_LIMIT << OP_GAS_PRICE << OP_DATA << OP_CREATE));

        // Call contract tx
        mTemplates.insert(make_pair(TX_CALL, CScript() << OP_VERSION << OP_GAS_LIMIT << OP_GAS_PRICE << OP_DATA << OP_PUBKEYHASH << OP_CALL));
//        // Empty, provably prunable, data-carrying output
//        if (GetBoolArg("-datacarrier", true))
//            mTemplates.insert(make_pair(TX_NULL_DATA, CScript() << OP_RETURN << OP_SMALLDATA));
        mTemplates.insert(make_pair(TX_NULL_DATA, CScript() << OP_RETURN));
    }

    vSolutionsRet.clear();

    // Shortcut for pay-to-script-hash, which are more constrained than the other types:
    // it is always OP_HASH160 20 [20 byte hash] OP_EQUAL
    if (scriptPubKey.IsPayToScriptHash())
    {
        typeRet = TX_SCRIPTHASH;
        vector<unsigned char> hashBytes(scriptPubKey.begin()+2, scriptPubKey.begin()+22);
        vSolutionsRet.push_back(hashBytes);
        return true;
    }

    int witnessversion;
    std::vector<unsigned char> witnessprogram;
    if (scriptPubKey.IsWitnessProgram(witnessversion, witnessprogram)) {
        if (witnessversion == 0 && witnessprogram.size() == 20) {
            typeRet = TX_WITNESS_V0_KEYHASH;
            vSolutionsRet.push_back(witnessprogram);
            return true;
        }
        if (witnessversion == 0 && witnessprogram.size() == 32) {
            typeRet = TX_WITNESS_V0_SCRIPTHASH;
            vSolutionsRet.push_back(witnessprogram);
            return true;
        }
        if (witnessversion != 0) {
            typeRet = TX_WITNESS_UNKNOWN;
            vSolutionsRet.push_back(std::vector<unsigned char>{(unsigned char)witnessversion});
            vSolutionsRet.push_back(std::move(witnessprogram));
            return true;
        }
        return false;
    }

    // Provably prunable, data-carrying output
    //
    // So long as script passes the IsUnspendable() test and all but the first
    // byte passes the IsPushOnly() test we don't care what exactly is in the
    // script.
    if (scriptPubKey.size() >= 1 && scriptPubKey[0] == OP_RETURN && scriptPubKey.IsPushOnly(scriptPubKey.begin()+1)) {
        typeRet = TX_NULL_DATA;
        return true;
    }

    // Scan templates
    const CScript& script1 = scriptPubKey;
    BOOST_FOREACH(const PAIRTYPE(txnouttype, CScript)& tplate, mTemplates)
    {
        const CScript& script2 = tplate.second;
        vSolutionsRet.clear();

        opcodetype opcode1, opcode2;
        vector<unsigned char> vch1, vch2;

        VersionVM version;
        version.rootVM=20; //set to some invalid value

        // Compare
        CScript::const_iterator pc1 = script1.begin();
        CScript::const_iterator pc2 = script2.begin();
        while (true)
        {
            if (pc1 == script1.end() && pc2 == script2.end())
            {
                // Found a match
                typeRet = tplate.first;
                if (typeRet == TX_MULTISIG)
                {
                    // Additional checks for TX_MULTISIG:
                    unsigned char m = vSolutionsRet.front()[0];
                    unsigned char n = vSolutionsRet.back()[0];
                    if (m < 1 || n < 1 || m > n || vSolutionsRet.size()-2 != n)
                        return false;
                }
                return true;
            }
            if (!script1.GetOp(pc1, opcode1, vch1))
                break;
            if (!script2.GetOp(pc2, opcode2, vch2))
                break;

            // Template matching opcodes:
            if (opcode2 == OP_PUBKEYS)
            {
                while (vch1.size() >= 33 && vch1.size() <= 65)
                {
                    vSolutionsRet.push_back(vch1);
                    if (!script1.GetOp(pc1, opcode1, vch1))
                        break;
                }
                if (!script2.GetOp(pc2, opcode2, vch2))
                    break;
                // Normal situation is to fall through
                // to other if/else statements
            }

            if (opcode2 == OP_PUBKEY)
            {
                if (vch1.size() < 33 || vch1.size() > 65)
                    break;
                vSolutionsRet.push_back(vch1);
            }
            else if (opcode2 == OP_PUBKEYHASH)
            {
                if (vch1.size() != sizeof(uint160))
                    break;
                vSolutionsRet.push_back(vch1);
            }
            else if (opcode2 == OP_SMALLINTEGER)
            {   // Single-byte small integer pushed onto vSolutions
                if (opcode1 == OP_0 ||
                    (opcode1 >= OP_1 && opcode1 <= OP_16))
                {
                    char n = (char)CScript::DecodeOP_N(opcode1);
                    vSolutionsRet.push_back(valtype(1, n));
                }
                else
                    break;
            }
                /////////////////////////////////////////////////////////// lux
            else if (opcode2 == OP_VERSION)
            {
                if(0 <= opcode1 && opcode1 <= OP_PUSHDATA4)
                {
                    if(vch1.empty() || vch1.size() > 4 || (vch1.back() & 0x80))
                        return false;

                    version = VersionVM::fromRaw(CScriptNum::vch_to_uint64(vch1));
                    if(!(version.toRaw() == VersionVM::GetEVMDefault().toRaw() || version.toRaw() == VersionVM::GetNoExec().toRaw())){
                        // only allow standard EVM and no-exec transactions to live in mempool
                        return false;
                    }
                }
            }
            else if(opcode2 == OP_GAS_LIMIT) {
                try {
                    uint64_t val = CScriptNum::vch_to_uint64(vch1);
                    if(contractConsensus) {
                        //consensus rules (this is checked more in depth later using DGP)
                        if (version.rootVM != 0 && val < 1) {
                            return false;
                        }
                        if (val > MAX_BLOCK_GAS_LIMIT_DGP) {
                            //do not allow transactions that could use more gas than is in a block
                            return false;
                        }
                    }else{
                        //standard mempool rules for contracts
                        //consensus rules for contracts
                        if (version.rootVM != 0 && val < STANDARD_MINIMUM_GAS_LIMIT) {
                            return false;
                        }
                        if (val > DEFAULT_BLOCK_GAS_LIMIT_DGP / 2) {
                            //don't allow transactions that use more than 1/2 block of gas to be broadcast on the mempool
                            return false;
                        }

                    }
                }
                catch (const scriptnum_error &err) {
                    return false;
                }
            }
            else if(opcode2 == OP_GAS_PRICE) {
                try {
                    uint64_t val = CScriptNum::vch_to_uint64(vch1);
                    if(contractConsensus) {
                        //consensus rules (this is checked more in depth later using DGP)
                        if (version.rootVM != 0 && val < 1) {
                            return false;
                        }
                    }else{
                        //standard mempool rules
                        if (version.rootVM != 0 && val < STANDARD_MINIMUM_GAS_PRICE) {
                            return false;
                        }
                    }
                }
                catch (const scriptnum_error &err) {
                    return false;
                }
            }
            else if(opcode2 == OP_DATA)
            {
                if(0 <= opcode1 && opcode1 <= OP_PUSHDATA4)
                {
                    if(vch1.empty())
                        break;
                }
            }
                ///////////////////////////////////////////////////////////
            else if (opcode1 != opcode2 || vch1 != vch2)
            {
                // Others must match exactly
                break;
            }
        }
    }

    vSolutionsRet.clear();
    typeRet = TX_NONSTANDARD;
    return false;
}

<<<<<<< HEAD
bool ExtractDestination(const CScript& scriptPubKey, CTxDestination& addressRet, txnouttype *typeRet)
=======
bool ExtractDestination(const CScript& scriptPubKey, CTxDestination& addressRet)
>>>>>>> e1c85dbe
{
    vector<valtype> vSolutions;
    txnouttype whichType;
    if (!Solver(scriptPubKey, whichType, vSolutions))
        return false;

    if(typeRet){
        *typeRet = whichType;
    }

    if (whichType == TX_PUBKEY)
    {
        CPubKey pubKey(vSolutions[0]);
        if (!pubKey.IsValid())
            return false;

        addressRet = pubKey.GetID();
        return true;
    }
    else if (whichType == TX_PUBKEYHASH)
    {
        addressRet = CKeyID(uint160(vSolutions[0]));
        return true;
    }
    else if (whichType == TX_SCRIPTHASH)
    {
        addressRet = CScriptID(uint160(vSolutions[0]));
        return true;
    } else if (whichType == TX_WITNESS_V0_KEYHASH) {
        WitnessV0KeyHash hash;
        std::copy(vSolutions[0].begin(), vSolutions[0].end(), hash.begin());
        addressRet = hash;
        return true;
    } else if (whichType == TX_WITNESS_V0_SCRIPTHASH) {
        WitnessV0ScriptHash hash;
        std::copy(vSolutions[0].begin(), vSolutions[0].end(), hash.begin());
        addressRet = hash;
        return true;
    } else if (whichType == TX_WITNESS_UNKNOWN) {
        WitnessUnknown unk;
        unk.version = vSolutions[0][0];
        std::copy(vSolutions[1].begin(), vSolutions[1].end(), unk.program);
        unk.length = vSolutions[1].size();
        addressRet = unk;
        return true;
    }
    // Multisig txns have more than one address...
    return false;
}

bool ExtractDestinations(const CScript& scriptPubKey, txnouttype& typeRet, vector<CTxDestination>& addressRet, int& nRequiredRet)
{
    addressRet.clear();
    typeRet = TX_NONSTANDARD;
    vector<valtype> vSolutions;
    if (!Solver(scriptPubKey, typeRet, vSolutions))
        return false;
    if (typeRet == TX_NULL_DATA) {
        // This is data, not addresses
        return false;
    }

    if (typeRet == TX_MULTISIG) {
        nRequiredRet = vSolutions.front()[0];
        for (unsigned int i = 1; i < vSolutions.size()-1; i++) {
            CPubKey pubKey(vSolutions[i]);
            if (!pubKey.IsValid())
                continue;

            CTxDestination address = pubKey.GetID();
            addressRet.push_back(address);
        }

        if (addressRet.empty())
            return false;
    } else {
        nRequiredRet = 1;
        CTxDestination address;
        if (!ExtractDestination(scriptPubKey, address))
           return false;
        addressRet.push_back(address);
    }

    return true;
}

namespace
{
class CScriptVisitor : public boost::static_visitor<bool>
{
private:
    CScript *script;
public:
    explicit CScriptVisitor(CScript *scriptin) { script = scriptin; }

    bool operator()(const CNoDestination &dest) const {
        script->clear();
        return false;
    }

    bool operator()(const CKeyID &keyID) const {
        script->clear();
        *script << OP_DUP << OP_HASH160 << ToByteVector(keyID) << OP_EQUALVERIFY << OP_CHECKSIG;
        return true;
    }

    bool operator()(const CScriptID &scriptID) const {
        script->clear();
        *script << OP_HASH160 << ToByteVector(scriptID) << OP_EQUAL;
        return true;
    }

    bool operator()(const WitnessV0KeyHash& id) const
    {
        script->clear();
        *script << OP_0 << ToByteVector(id);
        return true;
    }

    bool operator()(const WitnessV0ScriptHash& id) const
    {
        script->clear();
        *script << OP_0 << ToByteVector(id);
        return true;
    }

    bool operator()(const WitnessUnknown& id) const
    {
        script->clear();
        *script << CScript::EncodeOP_N(id.version) << std::vector<unsigned char>(id.program, id.program + id.length);
        return true;
    }
};
}

CScript GetScriptForDestination(const CTxDestination& dest)
{
    CScript script;

    boost::apply_visitor(CScriptVisitor(&script), dest);
    return script;
}

CScript GetScriptForRawPubKey(const CPubKey& pubKey)
{
    return CScript() << std::vector<unsigned char>(pubKey.begin(), pubKey.end()) << OP_CHECKSIG;
}

CScript GetScriptForMultisig(int nRequired, const std::vector<CPubKey>& keys)
{
    CScript script;

    script << CScript::EncodeOP_N(nRequired);
    BOOST_FOREACH(const CPubKey& key, keys)
        script << ToByteVector(key);
    script << CScript::EncodeOP_N(keys.size()) << OP_CHECKMULTISIG;
    return script;
}

CScript GetScriptForWitness(const CScript& redeemscript)
{
    CScript ret;

    txnouttype typ;
    std::vector<std::vector<unsigned char> > vSolutions;
    if (Solver(redeemscript, typ, vSolutions)) {
        if (typ == TX_PUBKEY) {
            return GetScriptForDestination(WitnessV0KeyHash(Hash160(vSolutions[0].begin(), vSolutions[0].end())));
        } else if (typ == TX_PUBKEYHASH) {
            return GetScriptForDestination(WitnessV0KeyHash(vSolutions[0]));
        }
    }
    uint256 hash;
    CSHA256().Write(&redeemscript[0], redeemscript.size()).Finalize(hash.begin());
    return GetScriptForDestination(WitnessV0ScriptHash(hash));
}

bool IsValidDestination(const CTxDestination& dest) {
    return dest.which() != 0;
}<|MERGE_RESOLUTION|>--- conflicted
+++ resolved
@@ -49,14 +49,10 @@
     return nullptr;
 }
 
-<<<<<<< HEAD
 /**
  * Return public keys or hashes from scriptPubKey, for 'standard' transaction types.
  */
 bool Solver(const CScript& scriptPubKey, txnouttype& typeRet, vector<vector<unsigned char> >& vSolutionsRet, bool contractConsensus)
-=======
-bool Solver(const CScript& scriptPubKey, txnouttype& typeRet, vector<vector<unsigned char> >& vSolutionsRet)
->>>>>>> e1c85dbe
 {
     //contractConsesus is true when evaluating if a contract tx is "standard" for consensus purposes
     //It is false in all other cases, so to prevent a particular contract tx from being broadcast on mempool, but allowed in blocks,
@@ -290,11 +286,7 @@
     return false;
 }
 
-<<<<<<< HEAD
 bool ExtractDestination(const CScript& scriptPubKey, CTxDestination& addressRet, txnouttype *typeRet)
-=======
-bool ExtractDestination(const CScript& scriptPubKey, CTxDestination& addressRet)
->>>>>>> e1c85dbe
 {
     vector<valtype> vSolutions;
     txnouttype whichType;
