--- conflicted
+++ resolved
@@ -181,13 +181,8 @@
     for (const CTxOut o : txCollateral.vout)
         nValueOut += o.nValue;
 
-<<<<<<< HEAD
-    BOOST_FOREACH(const CTxIn i, txCollateral.vin) {
+    for (const CTxIn i : txCollateral.vin) {
         CTransactionRef tx2;
-=======
-    for (const CTxIn i : txCollateral.vin) {
-        CTransaction tx2;
->>>>>>> 377bb3ba
         uint256 hash;
         //if(GetTransaction(i.prevout.hash, tx2, hash, true)){
         if (GetTransaction(i.prevout.hash, tx2, Params().GetConsensus(), hash)) {
