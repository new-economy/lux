// Copyright (c) 2010 Satoshi Nakamoto
// Copyright (c) 2009-2014 The Bitcoin developers
// Copyright (c) 2014-2015 The Dash developers
// Copyright (c) 2015-2017 The LUX developers
// Distributed under the MIT software license, see the accompanying
// file COPYING or http://www.opensource.org/licenses/mit-license.php.

#include "base58.h"
#include "consensus/validation.h"
#include "core_io.h"
#include "init.h"
#include "keystore.h"
#include "main.h"
#include "net.h"
#include "primitives/transaction.h"
#include "rpcserver.h"
#include "rbf.h"
#include "script/script.h"
#include "script/sign.h"
#include "script/standard.h"
#include "uint256.h"
#include "utilmoneystr.h"
#include "univalue/univalue.h"

#ifdef ENABLE_WALLET
#include "wallet.h"
#endif

#include <stdint.h>

#include <boost/assign/list_of.hpp>


using namespace boost;
using namespace boost::assign;
using namespace std;

void ScriptPubKeyToJSON(const CScript& scriptPubKey, UniValue& out, bool fIncludeHex)
{
    txnouttype type;
    vector<CTxDestination> addresses;
    int nRequired;

    out.push_back(Pair("asm", scriptPubKey.ToString()));
    if (fIncludeHex)
        out.push_back(Pair("hex", HexStr(scriptPubKey.begin(), scriptPubKey.end())));

    if (!ExtractDestinations(scriptPubKey, type, addresses, nRequired)) {
        out.push_back(Pair("type", GetTxnOutputType(type)));
        return;
    }

    out.push_back(Pair("reqSigs", nRequired));
    out.push_back(Pair("type", GetTxnOutputType(type)));

    UniValue a(UniValue::VARR);
    for (const CTxDestination& addr : addresses)
        a.push_back(EncodeDestination(addr));
    out.push_back(Pair("addresses", a));
}

void TxToJSON(const CTransaction& tx, const uint256 hashBlock, UniValue& entry)
{
    entry.push_back(Pair("txid", tx.GetHash().GetHex()));
    entry.push_back(Pair("hash", tx.GetWitnessHash().GetHex()));
    entry.push_back(Pair("size", (int)::GetSerializeSize(tx, SER_NETWORK, PROTOCOL_VERSION)));
    entry.push_back(Pair("vsize", (int)::GetVirtualTransactionSize(tx)));
    entry.push_back(Pair("version", tx.nVersion));
    entry.push_back(Pair("locktime", (int64_t)tx.nLockTime));
    UniValue vin(UniValue::VARR);
    for (unsigned int i = 0; i < tx.vin.size(); i++) {
        const CTxIn& txin = tx.vin[i];
        UniValue in(UniValue::VOBJ);
        if (tx.IsCoinBase())
            in.push_back(Pair("coinbase", HexStr(txin.scriptSig.begin(), txin.scriptSig.end())));
        else {
            in.push_back(Pair("txid", txin.prevout.hash.GetHex()));
            in.push_back(Pair("vout", (int64_t)txin.prevout.n));
            UniValue o(UniValue::VOBJ);
            o.push_back(Pair("asm", txin.scriptSig.ToString()));
            o.push_back(Pair("hex", HexStr(txin.scriptSig.begin(), txin.scriptSig.end())));
            in.push_back(Pair("scriptSig", o));
        }
        if (!tx.wit.IsNull()) {
            if (!tx.wit.vtxinwit[i].IsNull()) {
                UniValue txinwitness(UniValue::VARR);
                for (unsigned int j = 0; j < tx.wit.vtxinwit[i].scriptWitness.stack.size(); j++) {
                    std::vector<unsigned char> item = tx.wit.vtxinwit[i].scriptWitness.stack[j];
                    txinwitness.push_back(HexStr(item.begin(), item.end()));
                }
                in.push_back(Pair("txinwitness", txinwitness));
            }

        }
        in.push_back(Pair("sequence", (int64_t)txin.nSequence));
        vin.push_back(in);
    }
    entry.push_back(Pair("vin", vin));
    UniValue vout(UniValue::VARR);
    for (unsigned int i = 0; i < tx.vout.size(); i++) {
        const CTxOut& txout = tx.vout[i];
        UniValue out(UniValue::VOBJ);
        out.push_back(Pair("value", ValueFromAmount(txout.nValue)));
        out.push_back(Pair("n", (int64_t)i));
        UniValue o(UniValue::VOBJ);
        ScriptPubKeyToJSON(txout.scriptPubKey, o, true);
        out.push_back(Pair("scriptPubKey", o));
        vout.push_back(out);
    }
    entry.push_back(Pair("vout", vout));

    if (hashBlock != uint256()) {
        entry.push_back(Pair("blockhash", hashBlock.GetHex()));
        CBlockIndex* pindex = LookupBlockIndex(hashBlock);
        if (pindex) {
            if (chainActive.Contains(pindex)) {
                entry.push_back(Pair("confirmations", 1 + chainActive.Height() - pindex->nHeight));
                entry.push_back(Pair("time", pindex->GetBlockTime()));
                entry.push_back(Pair("blocktime", pindex->GetBlockTime()));
            } else
                entry.push_back(Pair("confirmations", 0));
        }
    }
}

UniValue getrawtransaction(const UniValue& params, bool fHelp)
{
    if (fHelp || params.size() < 1 || params.size() > 2)
        throw runtime_error(
            "getrawtransaction \"txid\" ( verbose )\n"
            "\nNOTE: By default this function only works sometimes. This is when the tx is in the mempool\n"
            "or there is an unspent output in the utxo for this transaction. To make it always work,\n"
            "you need to maintain a transaction index, using the -txindex command line option.\n"
            "\nReturn the raw transaction data.\n"
            "\nIf verbose=0, returns a string that is serialized, hex-encoded data for 'txid'.\n"
            "If verbose is non-zero, returns an Object with information about 'txid'.\n"

            "\nArguments:\n"
            "1. \"txid\"      (string, required) The transaction id\n"
            "2. verbose       (numeric, optional, default=0) If 0, return a string, other return a json object\n"

            "\nResult (if verbose is not set or set to 0):\n"
            "\"data\"      (string) The serialized, hex-encoded data for 'txid'\n"

            "\nResult (if verbose > 0):\n"
            "{\n"
            "  \"hex\" : \"data\",       (string) The serialized, hex-encoded data for 'txid'\n"
            "  \"txid\" : \"id\",        (string) The transaction id (same as provided)\n"
            "  \"hash\" : \"id\",        (string) The transaction hash (differs from txid for witness transactions)\n"
            "  \"size\" : n,             (numeric) The serialized transaction size\n"
            "  \"vsize\" : n,            (numeric) The virtual transaction size (differs from size for witness transactions)\n"
            "  \"version\" : n,          (numeric) The version\n"
            "  \"locktime\" : ttt,       (numeric) The lock time\n"
            "  \"vin\" : [               (array of json objects)\n"
            "     {\n"
            "       \"txid\": \"id\",    (string) The transaction id\n"
            "       \"vout\": n,         (numeric) \n"
            "       \"scriptSig\": {     (json object) The script\n"
            "         \"asm\": \"asm\",  (string) asm\n"
            "         \"hex\": \"hex\"   (string) hex\n"
            "       },\n"
            "       \"sequence\": n      (numeric) The script sequence number\n"
            "       \"txinwitness\": [\"hex\", ...] (array of string) hex-encoded witness data (if any)\n"
            "     }\n"
            "     ,...\n"
            "  ],\n"
            "  \"vout\" : [              (array of json objects)\n"
            "     {\n"
            "       \"value\" : x.xxx,            (numeric) The value in btc\n"
            "       \"n\" : n,                    (numeric) index\n"
            "       \"scriptPubKey\" : {          (json object)\n"
            "         \"asm\" : \"asm\",          (string) the asm\n"
            "         \"hex\" : \"hex\",          (string) the hex\n"
            "         \"reqSigs\" : n,            (numeric) The required sigs\n"
            "         \"type\" : \"pubkeyhash\",  (string) The type, eg 'pubkeyhash'\n"
            "         \"addresses\" : [           (json array of string)\n"
            "           \"luxaddress\"        (string) lux address\n"
            "           ,...\n"
            "         ]\n"
            "       }\n"
            "     }\n"
            "     ,...\n"
            "  ],\n"
            "  \"blockhash\" : \"hash\",   (string) the block hash\n"
            "  \"confirmations\" : n,      (numeric) The confirmations\n"
            "  \"time\" : ttt,             (numeric) The transaction time in seconds since epoch (Jan 1 1970 GMT)\n"
            "  \"blocktime\" : ttt         (numeric) The block time in seconds since epoch (Jan 1 1970 GMT)\n"
            "}\n"

            "\nExamples:\n" +
            HelpExampleCli("getrawtransaction", "\"mytxid\"") + HelpExampleCli("getrawtransaction", "\"mytxid\" 1") + HelpExampleRpc("getrawtransaction", "\"mytxid\", 1"));

    LOCK(cs_main);

    uint256 hash = ParseHashV(params[0], "parameter 1");

    bool fVerbose = false;
    if (params.size() > 1)
        fVerbose = (params[1].get_int() != 0);

    CTransaction tx;
    uint256 hashBlock = uint256();
    if (!GetTransaction(hash, tx, Params().GetConsensus(), hashBlock, true))
        throw JSONRPCError(RPC_INVALID_ADDRESS_OR_KEY, "No information available about transaction");

    string strHex = EncodeHexTx(tx);

    if (!fVerbose)
        return strHex;

    UniValue result(UniValue::VOBJ);
    result.push_back(Pair("hex", strHex));
    TxToJSON(tx, hashBlock, result);
    return result;
}

#ifdef ENABLE_WALLET
UniValue listunspent(const UniValue& params, bool fHelp)
{
    if (fHelp || params.size() > 3)
        throw runtime_error(
            "listunspent ( minconf maxconf  [\"address\",...] )\n"
            "\nReturns array of unspent transaction outputs\n"
            "with between minconf and maxconf (inclusive) confirmations.\n"
            "Optionally filter to only include txouts paid to specified addresses.\n"
            "\nArguments:\n"
            "1. minconf          (numeric, optional, default=1) The minimum confirmations to filter\n"
            "2. maxconf          (numeric, optional, default=9999999) The maximum confirmations to filter\n"
            "3. \"addresses\"    (string) A json array of lux addresses to filter\n"
            "    [\n"
            "      \"address\"   (string) lux address\n"
            "      ,...\n"
            "    ]\n"
            "\nResult\n"
            "[                   (array of json object)\n"
            "  {\n"
            "    \"txid\" : \"txid\",        (string) the transaction id \n"
            "    \"vout\" : n,               (numeric) the vout value\n"
            "    \"address\" : \"address\",  (string) the lux address\n"
            "    \"account\" : \"account\",  (string) The associated account, or \"\" for the default account\n"
            "    \"scriptPubKey\" : \"key\", (string) the script key\n"
            "    \"amount\" : x.xxx,         (numeric) the transaction amount in btc\n"
            "    \"confirmations\" : n       (numeric) The number of confirmations\n"
            "    \"ds_rounds\" : n           (numeric) The number of ds round\n"
            "    \"spendable\" : xxx,        (bool) Whether we have the private keys to spend this output\n"
            "    \"redeemScript\" : n        (string) The redeemScript if scriptPubKey is P2SH\n"
            "  }\n"
            "  ,...\n"
            "]\n"

            "\nExamples\n" +
            HelpExampleCli("listunspent", "") + HelpExampleCli("listunspent", "6 9999999 \"[\\\"1PGFqEzfmQch1gKD3ra4k18PNj3tTUUSqg\\\",\\\"1LtvqCaApEdUGFkpKMM4MstjcaL4dKg8SP\\\"]\"") + HelpExampleRpc("listunspent", "6, 9999999 \"[\\\"1PGFqEzfmQch1gKD3ra4k18PNj3tTUUSqg\\\",\\\"1LtvqCaApEdUGFkpKMM4MstjcaL4dKg8SP\\\"]\""));

    RPCTypeCheck(params, list_of(UniValue::VNUM)(UniValue::VNUM)(UniValue::VARR));

    int nMinDepth = 1;
    if (params.size() > 0)
        nMinDepth = params[0].get_int();

    int nMaxDepth = 9999999;
    if (params.size() > 1)
        nMaxDepth = params[1].get_int();

    std::set<CTxDestination> destinations;
    if (!params[2].isNull()) {
        UniValue inputs = params[2].get_array();
        for (unsigned int idx = 0; idx < inputs.size(); idx++) {
            const UniValue& input = inputs[idx];
            CTxDestination dest = DecodeDestination(input.get_str());
            if (!IsValidDestination(dest)) {
                throw JSONRPCError(RPC_INVALID_ADDRESS_OR_KEY, std::string("Invalid Bitcoin address: ") + input.get_str());
            }
            if (!destinations.insert(dest).second) {
                throw JSONRPCError(RPC_INVALID_PARAMETER, std::string("Invalid parameter, duplicated address: ") + input.get_str());
            }
        }
    }

    UniValue results(UniValue::VARR);
    vector<COutput> vecOutputs;
    assert(pwalletMain != NULL);
    LOCK2(cs_main, pwalletMain->cs_wallet);
    pwalletMain->AvailableCoins(vecOutputs, false);
    for (const COutput& out : vecOutputs) {
        if (out.nDepth < nMinDepth || out.nDepth > nMaxDepth)
            continue;

        CTxDestination address;
        const CScript& scriptPubKey = out.tx->vout[out.i].scriptPubKey;
        bool fValidAddress = ExtractDestination(scriptPubKey, address);

        if (destinations.size() && (!fValidAddress || !destinations.count(address)))
            continue;

        UniValue entry(UniValue::VOBJ);
        entry.push_back(Pair("txid", out.tx->GetHash().GetHex()));
        entry.push_back(Pair("vout", out.i));

        if (fValidAddress) {
            entry.push_back(Pair("address", EncodeDestination(address)));

            if (pwalletMain->mapAddressBook.count(address)) {
                entry.push_back(Pair("account", pwalletMain->mapAddressBook[address].name));
            }

            if (scriptPubKey.IsPayToScriptHash()) {
                const CScriptID& hash = boost::get<CScriptID>(address);
                CScript redeemScript;
                if (pwalletMain->GetCScript(hash, redeemScript))
                    entry.push_back(Pair("redeemScript", HexStr(redeemScript.begin(), redeemScript.end())));
            }
        }
        entry.push_back(Pair("amount", ValueFromAmount(out.tx->vout[out.i].nValue)));
        entry.push_back(Pair("confirmations", out.nDepth));
        entry.push_back(Pair("ds_rounds", pwalletMain->GetInputDarkSendRounds(CTxIn(out.tx->GetHash(), out.i))));
        entry.push_back(Pair("spendable", out.fSpendable));
        results.push_back(entry);
    }

    return results;
}
<<<<<<< HEAD
=======

UniValue fundrawtransaction(const UniValue& params, bool fHelp)
{
    if (fHelp || params.size() < 1 || params.size() > 3)
        throw std::runtime_error(
            "fundrawtransaction \"hexstring\" ( options iswitness )\n"
            "\nAdd inputs to a transaction until it has enough in value to meet its out value.\n"
            "This will not modify existing inputs, and will add at most one change output to the outputs.\n"
            "No existing outputs will be modified.\n"
            "Note that inputs which were signed may need to be resigned after completion since in/outputs have been added.\n"
            "The inputs added will not be signed, use signrawtransaction for that.\n"
            "Note that all existing inputs must have their previous output transaction be in the wallet.\n"
            "Note that all inputs selected must be of standard form and P2SH scripts must be\n"
            "in the wallet using importaddress or addmultisigaddress (to calculate fees).\n"
            "You can see whether this is the case by checking the \"solvable\" field in the listunspent output.\n"
            "Only pay-to-pubkey, multisig, and P2SH versions thereof are currently supported for watch-only\n"
            "\nArguments:\n"
            "1. \"hexstring\"           (string, required) The hex string of the raw transaction\n"
            "2. options                 (object, optional)\n"
            "   {\n"
            "     \"changeAddress\"          (string, optional, default pool address) The lux address to receive the change\n"
            "     \"changePosition\"         (numeric, optional, default random) The index of the change output\n"
            "     \"includeWatching\"        (boolean, optional, default false) Also select inputs which are watch only\n"
            "     \"lockUnspents\"           (boolean, optional, default false) Lock selected unspent outputs\n"
            "     \"subtractFeeFromOutputs\" (array, optional) A json array of integers.\n"
            "                              The fee will be equally deducted from the amount of each specified output.\n"
            "                              The outputs are specified by their zero-based index, before any change output is added.\n"
            "                              Those recipients will receive less lux than you enter in their corresponding amount field.\n"
            "                              If no outputs are specified here, the sender pays the fee.\n"
            "                                  [vout_index,...]\n"
            "   }\n"
            "                         for backward compatibility: passing in a true instead of an object will result in {\"includeWatching\":true}\n"
            "3. iswitness               (boolean, optional) Whether the transaction hex is a serialized witness transaction \n"
            "                              If iswitness is not present, heuristic tests will be used in decoding\n"

            "\nResult:\n"
            "{\n"
            "  \"hex\":       \"value\", (string)  The resulting raw transaction (hex-encoded string)\n"
            "  \"fee\":       n,         (numeric) Fee in " + CURRENCY_UNIT + " the resulting transaction pays\n"
            "  \"changepos\": n          (numeric) The position of the added change output, or -1\n"
            "}\n"
            "\nExamples:\n"
            "\nCreate a transaction with no inputs\n"
            + HelpExampleCli("createrawtransaction", "\"[]\" \"{\\\"myaddress\\\":0.01}\"") +
            "\nAdd sufficient unsigned inputs to meet the output value\n"
            + HelpExampleCli("fundrawtransaction", "\"rawtransactionhex\"") +
            "\nSign the transaction\n"
            + HelpExampleCli("signrawtransaction", "\"fundedtransactionhex\"") +
            "\nSend the transaction\n"
            + HelpExampleCli("sendrawtransaction", "\"signedtransactionhex\"")
            );

    RPCTypeCheck(params, {UniValue::VSTR});

    EnsureWalletIsUnlocked();

    assert(pwalletMain != nullptr);
    LOCK2(cs_main, pwalletMain->cs_wallet);

    CCoinControl coinControl;
    int changePosition = -1;
    bool lockUnspents = false;
    UniValue subtractFeeFromOutputs;
    set<int> setSubtractFeeFromOutputs;

    if (!params[1].isNull()) {
        if (params[1].type() == UniValue::VBOOL) {
            // backward compatibility bool only fallback
            coinControl.fAllowWatchOnly = params[1].get_bool();
        } else {
            RPCTypeCheck(params, {UniValue::VSTR, UniValue::VOBJ, UniValue::VBOOL});

            UniValue options = params[1];

            RPCTypeCheckObj(options,
                {
                    {"changeAddress", UniValue::VSTR},
                    {"changePosition", UniValue::VNUM},
                    {"includeWatching", UniValue::VBOOL},
                    {"lockUnspents", UniValue::VBOOL},
                    {"reserveChangeKey", UniValue::VBOOL}, // DEPRECATED (and ignored), should be removed in 0.16 or so.
                    {"subtractFeeFromOutputs", (UniValue::VARR)},
                },
                true);

            if (options.exists("changeAddress")) {
                CTxDestination dest = DecodeDestination(options["changeAddress"].get_str());

                if (!IsValidDestination(dest)) {
                    throw JSONRPCError(RPC_INVALID_ADDRESS_OR_KEY, "changeAddress must be a valid lux address");
                }

                coinControl.destChange = dest;
            }

            if (options.exists("changePosition"))
                changePosition = options["changePosition"].get_int();

            if (options.exists("includeWatching"))
                coinControl.fAllowWatchOnly = options["includeWatching"].get_bool();

            if (options.exists("lockUnspents"))
                lockUnspents = options["lockUnspents"].get_bool();

            if (options.exists("subtractFeeFromOutputs"))
            subtractFeeFromOutputs = options["subtractFeeFromOutputs"].get_array();
        }
    }

    // parse hex string from parameter
    CTransaction ctx;
    bool try_no_witness = params[2].isNull() ? true : !params[2].get_bool();
    if (!DecodeHexTx(ctx, params[0].get_str(), try_no_witness)) {
        throw JSONRPCError(RPC_DESERIALIZATION_ERROR, "TX decode failed");
    }

    CMutableTransaction tx(ctx);

    if (tx.vout.size() == 0)
        throw JSONRPCError(RPC_INVALID_PARAMETER, "TX must have at least one output");

    if (changePosition != -1 && (changePosition < 0 || (unsigned int)changePosition > tx.vout.size()))
        throw JSONRPCError(RPC_INVALID_PARAMETER, "changePosition out of bounds");

    for (unsigned int idx = 0; idx < subtractFeeFromOutputs.size(); idx++) {
        int pos = subtractFeeFromOutputs[idx].get_int();
        if (setSubtractFeeFromOutputs.count(pos))
            throw JSONRPCError(RPC_INVALID_PARAMETER, strprintf("Invalid parameter, duplicated position: %d", pos));
        if (pos < 0)
            throw JSONRPCError(RPC_INVALID_PARAMETER, strprintf("Invalid parameter, negative position: %d", pos));
        if (pos >= int(tx.vout.size()))
            throw JSONRPCError(RPC_INVALID_PARAMETER, strprintf("Invalid parameter, position too large: %d", pos));
        setSubtractFeeFromOutputs.insert(pos);
    }

    CAmount nFeeOut;
    std::string strFailReason;

    if (!pwalletMain->FundTransaction(tx, nFeeOut, changePosition, strFailReason, lockUnspents, setSubtractFeeFromOutputs, &coinControl)) {
        throw JSONRPCError(RPC_WALLET_ERROR, strFailReason);
    }

    UniValue result(UniValue::VOBJ);
    result.push_back(Pair("hex", EncodeHexTx(tx)));
    result.push_back(Pair("changepos", changePosition));
    result.push_back(Pair("fee", ValueFromAmount(nFeeOut)));

    return result;
}


>>>>>>> a57c4d30
#endif

UniValue createrawtransaction(const UniValue& params, bool fHelp)
{
    if (fHelp || params.size() < 2 || params.size() > 4)
        throw runtime_error(
            "createrawtransaction [{\"txid\":\"id\",\"vout\":n},...] {\"address\":amount,\"data\":\"hex\",...} ( locktime ) ( replaceable )\n"
            "\nCreate a transaction spending the given inputs and creating new outputs.\n"
                "Outputs can be addresses or data.\n"
            "Returns hex-encoded raw transaction.\n"
            "Note that the transaction's inputs are not signed, and\n"
            "it is not stored in the wallet or transmitted to the network.\n"

            "\nArguments:\n"
            "1. \"inputs\"                (array, required) A json array of json objects\n"
            "     [\n"
            "       {\n"
            "         \"txid\":\"id\",  (string, required) The transaction id\n"
            "         \"vout\":n,        (numeric, required) The output number\n"
            "         \"sequence\":n      (numeric, optional) The sequence number\n"
            "       } \n"
            "       ,...\n"
            "     ]\n"
            "2. \"outputs\"               (object, required) a json object with outputs\n"
            "    {\n"
            "      \"address\": x.xxx,    (numeric or string, required) The key is the lux address, the numeric value (can be string) is the " + CURRENCY_UNIT + " amount\n"
            "      \"data\": \"hex\"      (string, required) The key is \"data\", the value is hex encoded data\n"
            "      \"contract\":{\n"
            "         \"contractAddress\":\"address\", (string, required) Valid contract address (valid hash160 hex data)\n"
            "         \"data\":\"hex\",                (string, required) Hex data to add in the call output\n"
            "         \"amount\":x.xxx,                (numeric, optional) Value in LUX to send with the call, should be a valid amount, default 0\n"
            "         \"gasLimit\":x,                  (numeric, optional) The gas limit for the transaction\n"
            "         \"gasPrice\":x.xxx               (numeric, optional) The gas price for the transaction\n"
            "       } \n"
            "      ,...\n"
            "    }\n"
            "3. locktime                  (numeric, optional, default=0) Raw locktime. Non-0 value also locktime-activates inputs\n"
            "4. replaceable               (boolean, optional, default=false) Marks this transaction as BIP125 replaceable.\n"
            "                             Allows this transaction to be replaced by a transaction with higher fees. If provided, it is an error if explicit sequence numbers are incompatible.\n"
            "\nResult:\n"
            "\"transaction\"            (string) hex string of the transaction\n"
            "\nExamples\n" +
            HelpExampleCli("createrawtransaction", "\"[{\\\"txid\\\":\\\"myid\\\",\\\"vout\\\":0}]\" \"{\\\"address\\\":0.01}\"") + HelpExampleRpc("createrawtransaction", "\"[{\\\"txid\\\":\\\"myid\\\",\\\"vout\\\":0}]\", \"{\\\"address\\\":0.01}\""));"\nExamples:\n" + HelpExampleCli("createrawtransaction", "\"[{\\\"txid\\\":\\\"myid\\\",\\\"vout\\\":0}]\" \"{\\\"address\\\":0.01}\"") + HelpExampleCli("createrawtransaction", "\"[{\\\"txid\\\":\\\"myid\\\",\\\"vout\\\":0}]\" \"{\\\"data\\\":\\\"00010203\\\"}\"") + HelpExampleCli("createrawtransaction", "\"[{\\\"txid\\\":\\\"myid\\\",\\\"vout\\\":0}]\" \"{\\\"contract\\\":{\\\"contractAddress\\\":\\\"mycontract\\\",""\\\"data\\\":\\\"00\\\", \\\"gasLimit\\\":250000, \\\"gasPrice\\\":0.00000040, \\\"amount\\\":0}}\"") + HelpExampleRpc("createrawtransaction", "\"[{\\\"txid\\\":\\\"myid\\\",\\\"vout\\\":0}]\", \"{\\\"address\\\":0.01}\"") + HelpExampleRpc("createrawtransaction", "\"[{\\\"txid\\\":\\\"myid\\\",\\\"vout\\\":0}]\", \"{\\\"data\\\":\\\"00010203\\\"}\"") + HelpExampleRpc("createrawtransaction", "\"[{\\\"txid\\\":\\\"myid\\\",\\\"vout\\\":0}]\" \"{\\\"contract\\\":{\\\"contractAddress\\\":\\\"mycontract\\\",""\\\"data\\\":\\\"00\\\", \\\"gasLimit\\\":250000, \\\"gasPrice\\\":0.00000040, \\\"amount\\\":0}}\"");

    RPCTypeCheck(params, {UniValue::VARR, UniValue::VOBJ, UniValue::VNUM, UniValue::VBOOL}, true);
    if (params[0].isNull() || params[1].isNull())
        throw JSONRPCError(RPC_INVALID_PARAMETER, "Invalid parameter, arguments 1 and 2 must be non-null");

    UniValue inputs = params[0].get_array();
    UniValue sendTo = params[1].get_obj();

    CMutableTransaction rawTx;

    if (!params[2].isNull()) {
        int64_t nLockTime = params[2].get_int64();
        if (nLockTime < 0 || nLockTime > numeric_limits<uint32_t>::max())
            throw JSONRPCError(RPC_INVALID_PARAMETER, "Invalid parameter, locktime out of range");
        rawTx.nLockTime = nLockTime;
    }

    bool rbfOptIn = params[3].isTrue();

    for (unsigned int idx = 0; idx < inputs.size(); idx++) {
        const UniValue& input = inputs[idx];
        const UniValue& o = input.get_obj();

        uint256 txid = ParseHashO(o, "txid");

        const UniValue& vout_v = find_value(o, "vout");
        if (!vout_v.isNum())
            throw JSONRPCError(RPC_INVALID_PARAMETER, "Invalid parameter, missing vout key");
        int nOutput = vout_v.get_int();
        if (nOutput < 0)
            throw JSONRPCError(RPC_INVALID_PARAMETER, "Invalid parameter, vout must be positive");

        uint32_t nSequence;
        if (rbfOptIn) {
            nSequence = MAX_BIP125_RBF_SEQUENCE;
        } else if (rawTx.nLockTime) {
            nSequence = numeric_limits<uint32_t>::max() - 1;
        } else {
            nSequence = numeric_limits<uint32_t>::max();
        }

        // set the sequence number if passed in the parameters object
        const UniValue& sequenceObj = find_value(o, "sequence");
        if (sequenceObj.isNum()) {
            int64_t seqNr64 = sequenceObj.get_int64();
            if (seqNr64 < 0 || seqNr64 > numeric_limits<uint32_t>::max()) {
                throw JSONRPCError(RPC_INVALID_PARAMETER, "Invalid parameter, sequence number is out of range");
            } else {
                nSequence = (uint32_t)seqNr64;
            }
        }

        CTxIn in(COutPoint(txid, nOutput), CScript(), nSequence);

        rawTx.vin.push_back(in);
    }

    set<CTxDestination> destinations;
    vector<string> addrList = sendTo.getKeys();
    for (const string& name_ : addrList) {

        if (name_ == "data") {
            vector<unsigned char> data = ParseHexV(sendTo[name_].getValStr(),"Data");

            CTxOut out(0, CScript() << OP_RETURN << data);
            rawTx.vout.push_back(out);
        } else if (name_ == "contract") {
            // Get the call object
            UniValue Contract = sendTo[name_];
            if(!Contract.isObject())
                throw JSONRPCError(RPC_INVALID_PARAMETER, string("Invalid parameter, need to be object: ")+name_);

            // Get dgp gas limit and gas price
            LOCK(cs_main);
            LuxDGP luxDGP(globalState.get(), fGettingValuesDGP);
            uint64_t blockGasLimit = luxDGP.getBlockGasLimit(chainActive.Height());
            uint64_t minGasPrice = CAmount(luxDGP.getMinGasPrice(chainActive.Height()));
            CAmount nGasPrice = (minGasPrice>DEFAULT_GAS_PRICE)?minGasPrice:DEFAULT_GAS_PRICE;

            // Get the contract address
            if(!Contract.exists("contractAddress") || !Contract["contractAddress"].isStr())
                throw JSONRPCError(RPC_INVALID_PARAMETER, string("Invalid parameter, contract address is mandatory."));

           string contractaddress = Contract["contractAddress"].get_str();
           if(contractaddress.size() != 40 || !CheckHex(contractaddress))
               throw JSONRPCError(RPC_INVALID_ADDRESS_OR_KEY, "Incorrect contract address");

            dev::Address addrAccount(contractaddress);
            if(!globalState->addressInUse(addrAccount))
                throw JSONRPCError(RPC_INVALID_ADDRESS_OR_KEY, "contract address does not exist");

            // Get the contract data
            if(!Contract.exists("data") || !Contract["data"].isStr())
                throw JSONRPCError(RPC_INVALID_PARAMETER, string("Invalid parameter, contract data is mandatory."));

            string datahex = Contract["data"].get_str();
            if(datahex.size() % 2 != 0 || !CheckHex(datahex))
                throw JSONRPCError(RPC_TYPE_ERROR, "Invalid data (data not hex)");

            // Get amount
            CAmount nAmount = 0;
            if (Contract.exists("amount")){
                nAmount = AmountFromValue(Contract["amount"]);
                if (nAmount < 0)
                    throw JSONRPCError(RPC_TYPE_ERROR, "Invalid amount for call contract");
            }

            // Get gas limit
            uint64_t nGasLimit=DEFAULT_GAS_LIMIT_OP_SEND;
            if (Contract.exists("gasLimit")){
                nGasLimit = Contract["gasLimit"].get_int64();
                if (nGasLimit > blockGasLimit)throw JSONRPCError(RPC_TYPE_ERROR, "Invalid value for gasLimit (Maximum is: "+i64tostr(blockGasLimit)+")");
                if (nGasLimit < MINIMUM_GAS_LIMIT)throw JSONRPCError(RPC_TYPE_ERROR, "Invalid value for gasLimit (Minimum is: "+i64tostr(MINIMUM_GAS_LIMIT)+")");
                if (nGasLimit <= 0)throw JSONRPCError(RPC_TYPE_ERROR, "Invalid value for gasLimit");
            }

            // Get gas price
            if (Contract.exists("gasPrice")){
                UniValue uGasPrice = Contract["gasPrice"];
                if(!ParseMoney(uGasPrice.getValStr(), nGasPrice))
                {
                    throw JSONRPCError(RPC_TYPE_ERROR, "Invalid value for gasPrice");
                }
                CAmount maxRpcGasPrice = GetArg("-rpcmaxgasprice", MAX_RPC_GAS_PRICE);
                if (nGasPrice > (int64_t)maxRpcGasPrice)
                    throw JSONRPCError(RPC_TYPE_ERROR, "Invalid value for gasPrice, Maximum allowed in RPC calls is: "+FormatMoney(maxRpcGasPrice)+" (use -rpcmaxgasprice to change it)");
                if (nGasPrice < (int64_t)minGasPrice)
                    throw JSONRPCError(RPC_TYPE_ERROR, "Invalid value for gasPrice (Minimum is: "+FormatMoney(minGasPrice)+")");
                if (nGasPrice <= 0)
                    throw JSONRPCError(RPC_TYPE_ERROR, "Invalid value for gasPrice");
            }

            // Add call contract output
            CScript scriptPubKey = CScript() << CScriptNum(VersionVM::GetEVMDefault().toRaw()) << CScriptNum(nGasLimit) << CScriptNum(nGasPrice) << ParseHex(datahex) << ParseHex(contractaddress) << OP_CALL;
            CTxOut out(nAmount, scriptPubKey);
            rawTx.vout.push_back(out);
        } else {
            CTxDestination destination = DecodeDestination(name_);
            if (!IsValidDestination(destination)) {
                throw JSONRPCError(RPC_INVALID_ADDRESS_OR_KEY, string("Invalid Lux address: ")+name_);
            }

            if (!destinations.insert(destination).second) {
                throw JSONRPCError(RPC_INVALID_PARAMETER, string("Invalid parameter, duplicated address: ") + name_);
            }

        CScript scriptPubKey = GetScriptForDestination(destination);
        CAmount nAmount = AmountFromValue(sendTo[name_]);
        CTxOut out(nAmount, scriptPubKey);
        rawTx.vout.push_back(out);
        }
    }

    if (!params[3].isNull() && rbfOptIn != SignalsOptInRBF(rawTx)) {
        throw JSONRPCError(RPC_INVALID_PARAMETER, "Invalid parameter combination: Sequence number(s) contradict replaceable option");
    }
    return EncodeHexTx(rawTx);
}

UniValue decoderawtransaction(const UniValue& params, bool fHelp)
{
    if (fHelp || params.size() != 1)
        throw runtime_error(
            "decoderawtransaction \"hexstring\"\n"
            "\nReturn a JSON object representing the serialized, hex-encoded transaction.\n"

            "\nArguments:\n"
            "1. \"hex\"      (string, required) The transaction hex string\n"

            "\nResult:\n"
            "{\n"
            "  \"txid\" : \"id\",        (string) The transaction id\n"
            "  \"hash\" : \"id\",        (string) The transaction hash (differs from txid for witness transactions)\n"
            "  \"size\" : n,             (numeric) The transaction size\n"
            "  \"vsize\" : n,            (numeric) The virtual transaction size (differs from size for witness transactions)\n"
            "  \"version\" : n,          (numeric) The version\n"
            "  \"locktime\" : ttt,       (numeric) The lock time\n"
            "  \"vin\" : [               (array of json objects)\n"
            "     {\n"
            "       \"txid\": \"id\",    (string) The transaction id\n"
            "       \"vout\": n,         (numeric) The output number\n"
            "       \"scriptSig\": {     (json object) The script\n"
            "         \"asm\": \"asm\",  (string) asm\n"
            "         \"hex\": \"hex\"   (string) hex\n"
            "       },\n"
            "       \"txinwitness\": [\"hex\", ...] (array of string) hex-encoded witness data (if any)\n"
            "       \"sequence\": n     (numeric) The script sequence number\n"
            "     }\n"
            "     ,...\n"
            "  ],\n"
            "  \"vout\" : [             (array of json objects)\n"
            "     {\n"
            "       \"value\" : x.xxx,            (numeric) The value in btc\n"
            "       \"n\" : n,                    (numeric) index\n"
            "       \"scriptPubKey\" : {          (json object)\n"
            "         \"asm\" : \"asm\",          (string) the asm\n"
            "         \"hex\" : \"hex\",          (string) the hex\n"
            "         \"reqSigs\" : n,            (numeric) The required sigs\n"
            "         \"type\" : \"pubkeyhash\",  (string) The type, eg 'pubkeyhash'\n"
            "         \"addresses\" : [           (json array of string)\n"
            "           \"12tvKAXCxZjSmdNbao16dKXC8tRWfcF5oc\"   (string) lux address\n"
            "           ,...\n"
            "         ]\n"
            "       }\n"
            "     }\n"
            "     ,...\n"
            "  ],\n"
            "}\n"

            "\nExamples:\n" +
            HelpExampleCli("decoderawtransaction", "\"hexstring\"") + HelpExampleRpc("decoderawtransaction", "\"hexstring\""));

    LOCK(cs_main);

    RPCTypeCheck(params, list_of(UniValue::VSTR));

    CTransaction tx;

    if (!DecodeHexTx(tx, params[0].get_str(), true))
        throw JSONRPCError(RPC_DESERIALIZATION_ERROR, "TX decode failed");

    UniValue result(UniValue::VOBJ);
    TxToJSON(tx, uint256(), result);

    return result;
}

UniValue decodescript(const UniValue& params, bool fHelp)
{
    if (fHelp || params.size() != 1)
        throw runtime_error(
            "decodescript \"hex\"\n"
            "\nDecode a hex-encoded script.\n"
            "\nArguments:\n"
            "1. \"hex\"     (string) the hex encoded script\n"
            "\nResult:\n"
            "{\n"
            "  \"asm\":\"asm\",   (string) Script public key\n"
            "  \"hex\":\"hex\",   (string) hex encoded public key\n"
            "  \"type\":\"type\", (string) The output type\n"
            "  \"reqSigs\": n,    (numeric) The required signatures\n"
            "  \"addresses\": [   (json array of string)\n"
            "     \"address\"     (string) lux address\n"
            "     ,...\n"
            "  ],\n"
            "  \"p2sh\",\"address\" (string) script address\n"
            "}\n"
            "\nExamples:\n" +
            HelpExampleCli("decodescript", "\"hexstring\"") + HelpExampleRpc("decodescript", "\"hexstring\""));

    LOCK(cs_main);

    RPCTypeCheck(params, list_of(UniValue::VSTR));

    UniValue r(UniValue::VOBJ);
    CScript script;
    if (params[0].get_str().size() > 0) {
        vector<unsigned char> scriptData(ParseHexV(params[0], "argument"));
        script = CScript(scriptData.begin(), scriptData.end());
    } else {
        // Empty scripts are valid
    }
    ScriptPubKeyToJSON(script, r, false);

    r.push_back(Pair("p2sh", EncodeDestination(CScriptID(script))));
    return r;
}

UniValue signrawtransaction(const UniValue& params, bool fHelp)
{
    if (fHelp || params.size() < 1 || params.size() > 4)
        throw runtime_error(
            "signrawtransaction \"hexstring\" ( [{\"txid\":\"id\",\"vout\":n,\"scriptPubKey\":\"hex\",\"redeemScript\":\"hex\"},...] [\"privatekey1\",...] sighashtype )\n"
            "\nSign inputs for raw transaction (serialized, hex-encoded).\n"
            "The second optional argument (may be null) is an array of previous transaction outputs that\n"
            "this transaction depends on but may not yet be in the block chain.\n"
            "The third optional argument (may be null) is an array of base58-encoded private\n"
            "keys that, if given, will be the only keys used to sign the transaction.\n"
#ifdef ENABLE_WALLET
            + HelpRequiringPassphrase() + "\n"
#endif

            "\nArguments:\n"
            "1. \"hexstring\"     (string, required) The transaction hex string\n"
            "2. \"prevtxs\"       (string, optional) An json array of previous dependent transaction outputs\n"
            "     [               (json array of json objects, or 'null' if none provided)\n"
            "       {\n"
            "         \"txid\":\"id\",             (string, required) The transaction id\n"
            "         \"vout\":n,                  (numeric, required) The output number\n"
            "         \"scriptPubKey\": \"hex\",   (string, required) script key\n"
            "         \"redeemScript\": \"hex\",   (string, required for P2SH or P2WSH) redeem script\n"
            "         \"amount\": value            (numeric, required) The amount spent\n"
            "       }\n"
            "       ,...\n"
            "    ]\n"
            "3. \"privatekeys\"     (string, optional) A json array of base58-encoded private keys for signing\n"
            "    [                  (json array of strings, or 'null' if none provided)\n"
            "      \"privatekey\"   (string) private key in base58-encoding\n"
            "      ,...\n"
            "    ]\n"
            "4. \"sighashtype\"     (string, optional, default=ALL) The signature hash type. Must be one of\n"
            "       \"ALL\"\n"
            "       \"NONE\"\n"
            "       \"SINGLE\"\n"
            "       \"ALL|ANYONECANPAY\"\n"
            "       \"NONE|ANYONECANPAY\"\n"
            "       \"SINGLE|ANYONECANPAY\"\n"

            "\nResult:\n"
            "{\n"
            "  \"hex\" : \"value\",           (string) The hex-encoded raw transaction with signature(s)\n"
            "  \"complete\" : true|false,   (boolean) If the transaction has a complete set of signatures\n"
            "  \"errors\" : [                 (json array of objects) Script verification errors (if there are any)\n"
            "    {\n"
            "      \"txid\" : \"hash\",           (string) The hash of the referenced, previous transaction\n"
            "      \"vout\" : n,                (numeric) The index of the output to spent and used as input\n"
            "      \"scriptSig\" : \"hex\",       (string) The hex-encoded signature script\n"
            "      \"sequence\" : n,            (numeric) Script sequence number\n"
            "      \"error\" : \"text\"           (string) Verification or signing error related to the input\n"
            "    }\n"
            "    ,...\n"
            "  ]\n"
            "}\n"

            "\nExamples:\n"
            + HelpExampleCli("signrawtransaction", "\"myhex\"")
            + HelpExampleRpc("signrawtransaction", "\"myhex\"")
        );

    LOCK(cs_main);


    RPCTypeCheck(params, list_of(UniValue::VSTR)(UniValue::VARR)(UniValue::VARR)(UniValue::VSTR), true);

    vector<unsigned char> txData(ParseHexV(params[0], "argument 1"));
    CDataStream ssData(txData, SER_NETWORK, PROTOCOL_VERSION);
    vector<CMutableTransaction> txVariants;
    while (!ssData.empty()) {
        try {
            CMutableTransaction tx;
            ssData >> tx;
            txVariants.push_back(tx);
        } catch (const std::exception&) {
            throw JSONRPCError(RPC_DESERIALIZATION_ERROR, "TX decode failed");
        }
    }

    if (txVariants.empty())
        throw JSONRPCError(RPC_DESERIALIZATION_ERROR, "Missing transaction");

    // mergedTx will end up with all the signatures; it
    // starts as a clone of the rawtx:
    CMutableTransaction mergedTx(txVariants[0]);
    bool fComplete = true;

    // Fetch previous transactions (inputs):
    CCoinsView viewDummy;
    CCoinsViewCache view(&viewDummy);
    {
        LOCK(mempool.cs);
        CCoinsViewCache& viewChain = *pcoinsTip;
        CCoinsViewMemPool viewMempool(&viewChain, mempool);
        view.SetBackend(viewMempool); // temporarily switch cache backend to db+mempool view

        for (const CTxIn& txin : mergedTx.vin) {
            const uint256& prevHash = txin.prevout.hash;
            CCoins coins;
            view.AccessCoins(prevHash); // this is certainly allowed to fail
        }

        view.SetBackend(viewDummy); // switch back to avoid locking mempool for too long
    }

    bool fGivenKeys = false;
    CBasicKeyStore tempKeystore;
    if (params.size() > 2 && !params[2].isNull()) {
        fGivenKeys = true;
        UniValue keys = params[2].get_array();
        for (unsigned int idx = 0; idx < keys.size(); idx++) {
            UniValue k = keys[idx];
            CBitcoinSecret vchSecret;
            bool fGood = vchSecret.SetString(k.get_str());
            if (!fGood)
                throw JSONRPCError(RPC_INVALID_ADDRESS_OR_KEY, "Invalid private key");
            CKey key = vchSecret.GetKey();
            if (!key.IsValid())
                throw JSONRPCError(RPC_INVALID_ADDRESS_OR_KEY, "Private key outside allowed range");
            tempKeystore.AddKey(key);
        }
    }
#ifdef ENABLE_WALLET
    else if (pwalletMain)
        EnsureWalletIsUnlocked();
#endif

    // Add previous txouts given in the RPC call:
    if (params.size() > 1 && !params[1].isNull()) {
        UniValue prevTxs = params[1].get_array();
        for (unsigned int idx = 0; idx < prevTxs.size(); idx++) {

            UniValue p = prevTxs[idx];
            if (!p.isObject())
                throw JSONRPCError(RPC_DESERIALIZATION_ERROR, "expected object with {\"txid'\",\"vout\",\"scriptPubKey\"}");

            UniValue prevOut = p.get_obj();

            RPCTypeCheckObj(prevOut, map_list_of("txid", UniValue::VSTR)("vout", UniValue::VNUM)("scriptPubKey", UniValue::VSTR));

            uint256 txid = ParseHashO(prevOut, "txid");

            int nOut = find_value(prevOut, "vout").get_int();
            if (nOut < 0)
                throw JSONRPCError(RPC_DESERIALIZATION_ERROR, "vout must be positive");

            vector<unsigned char> pkData(ParseHexO(prevOut, "scriptPubKey"));
            CScript scriptPubKey(pkData.begin(), pkData.end());

            {
                CCoinsModifier coins = view.ModifyCoins(txid);
                if (coins->IsAvailable(nOut) && coins->vout[nOut].scriptPubKey != scriptPubKey) {
                    string err("Previous output scriptPubKey mismatch:\n");
                    err = err + coins->vout[nOut].scriptPubKey.ToString() + "\nvs:\n" +
                          scriptPubKey.ToString();
                    throw JSONRPCError(RPC_DESERIALIZATION_ERROR, err);
                }
                if ((unsigned int)nOut >= coins->vout.size())
                    coins->vout.resize(nOut + 1);
                coins->vout[nOut].scriptPubKey = scriptPubKey;
                coins->vout[nOut].nValue = 0;
                if (prevOut.exists("amount")) {
                    coins->vout[nOut].nValue = AmountFromValue(find_value(prevOut, "amount"));
                }
            }

            // if redeemScript given and not using the local wallet (private keys
            // given), add redeemScript to the tempKeystore so it can be signed:
            if (fGivenKeys && (scriptPubKey.IsPayToScriptHash() || scriptPubKey.IsPayToWitnessScriptHash())) {
                RPCTypeCheckObj(prevOut, map_list_of("txid", UniValue::VSTR)("vout", UniValue::VNUM)("scriptPubKey", UniValue::VSTR)("redeemScript", UniValue::VSTR));
                UniValue v = find_value(prevOut, "redeemScript");
                if (!(v.isNull())) {
                    vector<unsigned char> rsData(ParseHexV(v, "redeemScript"));
                    CScript redeemScript(rsData.begin(), rsData.end());
                    tempKeystore.AddCScript(redeemScript);
                    // Automatically also add the P2WSH wrapped version of the script (to deal with P2SH-P2WSH).
                    tempKeystore.AddCScript(GetScriptForWitness(redeemScript));
                }
            }
        }
    }

#ifdef ENABLE_WALLET
    const CKeyStore& keystore = ((fGivenKeys || !pwalletMain) ? tempKeystore : *pwalletMain);
#else
    const CKeyStore& keystore = tempKeystore;
#endif

    int nHashType = SIGHASH_ALL;
    if (params.size() > 3 && !params[3].isNull()) {
        static map<string, int> mapSigHashValues =
            boost::assign::map_list_of(string("ALL"), int(SIGHASH_ALL))(string("ALL|ANYONECANPAY"), int(SIGHASH_ALL | SIGHASH_ANYONECANPAY))(string("NONE"), int(SIGHASH_NONE))(string("NONE|ANYONECANPAY"), int(SIGHASH_NONE | SIGHASH_ANYONECANPAY))(string("SINGLE"), int(SIGHASH_SINGLE))(string("SINGLE|ANYONECANPAY"), int(SIGHASH_SINGLE | SIGHASH_ANYONECANPAY));
        string strHashType = params[3].get_str();
        if (mapSigHashValues.count(strHashType))
            nHashType = mapSigHashValues[strHashType];
        else
            throw JSONRPCError(RPC_INVALID_PARAMETER, "Invalid sighash param");
    }

    bool fHashSingle = ((nHashType & ~SIGHASH_ANYONECANPAY) == SIGHASH_SINGLE);

    // Use CTransaction for the constant parts of the
    // transaction to avoid rehashing.
    const CTransaction txConst(mergedTx);
    // Sign what we can:
    for (unsigned int i = 0; i < mergedTx.vin.size(); i++) {
        CTxIn& txin = mergedTx.vin[i];
        const CCoins* coins = view.AccessCoins(txin.prevout.hash);
        if (coins == NULL || !coins->IsAvailable(txin.prevout.n)) {
            fComplete = false;
            continue;
        }
        const CScript& prevPubKey = coins->vout[txin.prevout.n].scriptPubKey;
        const CAmount& amount = coins->vout[txin.prevout.n].nValue;

        txin.scriptSig.clear();
        SignatureData sigdata;
        // Only sign SIGHASH_SINGLE if there's a corresponding output:
        if (!fHashSingle || (i < mergedTx.vout.size()))
            ProduceSignature(MutableTransactionSignatureCreator(&keystore, &mergedTx, i, amount, nHashType), prevPubKey, sigdata);
        sigdata = CombineSignatures(prevPubKey, TransactionSignatureChecker(&txConst, i, amount), sigdata, DataFromTransaction(mergedTx, i));

        UpdateTransaction(mergedTx, i, sigdata);

        if (!VerifyScript(txin.scriptSig, prevPubKey, mergedTx.wit.vtxinwit.size() > i ? &mergedTx.wit.vtxinwit[i].scriptWitness : nullptr, STANDARD_SCRIPT_VERIFY_FLAGS, TransactionSignatureChecker(&txConst, i, amount)))
            fComplete = false;
    }

    UniValue result(UniValue::VOBJ);
    result.push_back(Pair("hex", EncodeHexTx(mergedTx)));
    result.push_back(Pair("complete", fComplete));

    return result;
}

UniValue sendrawtransaction(const UniValue& params, bool fHelp)
{
    if (fHelp || params.size() < 1 || params.size() > 2)
        throw runtime_error(
            "sendrawtransaction \"hexstring\" ( allowhighfees )\n"
            "\nSubmits raw transaction (serialized, hex-encoded) to local node and network.\n"
            "\nAlso see createrawtransaction and signrawtransaction calls.\n"
            "\nArguments:\n"
            "1. \"hexstring\"    (string, required) The hex string of the raw transaction)\n"
            "2. allowhighfees    (boolean, optional, default=false) Allow high fees\n"
            "\nResult:\n"
            "\"hex\"             (string) The transaction hash in hex\n"
            "\nExamples:\n"
            "\nCreate a transaction\n" +
            HelpExampleCli("createrawtransaction", "\"[{\\\"txid\\\" : \\\"mytxid\\\",\\\"vout\\\":0}]\" \"{\\\"myaddress\\\":0.01}\"") +
            "Sign the transaction, and get back the hex\n" + HelpExampleCli("signrawtransaction", "\"myhex\"") +
            "\nSend the transaction (signed hex)\n" + HelpExampleCli("sendrawtransaction", "\"signedhex\"") +
            "\nAs a json rpc call\n" + HelpExampleRpc("sendrawtransaction", "\"signedhex\""));

    LOCK(cs_main);

    RPCTypeCheck(params, list_of(UniValue::VSTR)(UniValue::VBOOL));

    // parse hex string from parameter
    CTransaction tx;
    if (!DecodeHexTx(tx, params[0].get_str()))
        throw JSONRPCError(RPC_DESERIALIZATION_ERROR, "TX decode failed");
    uint256 hashTx = tx.GetHash();

    bool fOverrideFees = false;
    if (params.size() > 1)
        fOverrideFees = params[1].get_bool();

    CCoinsViewCache& view = *pcoinsTip;
    const CCoins* existingCoins = view.AccessCoins(hashTx);
    bool fHaveMempool = mempool.exists(hashTx);
    bool fHaveChain = existingCoins && existingCoins->nHeight < 1000000000;
    if (!fHaveMempool && !fHaveChain) {
        // push to local node and sync with wallets
        CValidationState state;
        bool fMissingInputs;
        if (!AcceptToMemoryPool(mempool, state, tx, false, &fMissingInputs, !fOverrideFees)) {
            if (state.IsInvalid()) {
                throw JSONRPCError(RPC_TRANSACTION_REJECTED,
                                   strprintf("%i: %s", state.GetRejectCode(), state.GetRejectReason()));
            } else {
                if (fMissingInputs) {
                    throw JSONRPCError(RPC_TRANSACTION_ERROR, "Missing inputs");
                }
                throw JSONRPCError(RPC_TRANSACTION_ERROR, state.GetRejectReason());
            }
        }
    } else if (fHaveChain) {
        throw JSONRPCError(RPC_TRANSACTION_ALREADY_IN_CHAIN, "transaction already in block chain");
    }
    RelayTransaction(tx);

    return hashTx.GetHex();
}

UniValue gethexaddress(const UniValue& params, bool fHelp) {
    if (fHelp || params.size() < 1 || params.size() > 1)
        throw std::runtime_error(
                "gethexaddress \"address\"\n"

                "\nConverts a base58 pubkeyhash address to a hex address for use in smart contracts.\n"

                "\nArguments:\n"
                "1. \"address\"      (string, required) The base58 address\n"

                "\nResult:\n"
                "\"hexaddress\"      (string) The raw hex pubkeyhash address for use in smart contracts\n"

                "\nExamples:\n"
                + HelpExampleCli("gethexaddress", "\"address\"")
                + HelpExampleRpc("gethexaddress", "\"address\"")
        );

    CTxDestination address = DecodeDestination(params[0].get_str());
    if (!IsValidDestination(address))
        throw JSONRPCError(RPC_INVALID_ADDRESS_OR_KEY, "Invalid Luxcore address");

    CKeyID *keyid = boost::get<CKeyID>(&address);

    if(!keyid)
        throw JSONRPCError(RPC_INVALID_ADDRESS_OR_KEY, "Only pubkeyhash addresses are supported");

    return HexStr(valtype(keyid->begin(),keyid->end()));
}

UniValue fromhexaddress(const UniValue& params, bool fHelp) {
    if (fHelp || params.size() < 1 || params.size() > 1)
        throw std::runtime_error(
                "fromhexaddress \"hexaddress\"\n"

                "\nConverts a raw hex address to a base58 pubkeyhash address\n"

                "\nArguments:\n"
                "1. \"hexaddress\"      (string, required) The raw hex address\n"

                "\nResult:\n"
                "\"address\"      (string) The base58 pubkeyhash address\n"

                "\nExamples:\n"
                + HelpExampleCli("fromhexaddress", "\"hexaddress\"")
                + HelpExampleRpc("fromhexaddress", "\"hexaddress\"")
        );
    if (params[0].get_str().size() != 40)
        throw JSONRPCError(RPC_INVALID_ADDRESS_OR_KEY, "Invalid pubkeyhash hex size (should be 40 hex characters)");

    uint160 key(ParseHex(params[0].get_str()));
    CKeyID keyid(key);

    if(!IsValidDestination(CTxDestination(keyid)))
        throw JSONRPCError(RPC_INVALID_ADDRESS_OR_KEY, "Invalid Luxcore address");

    return EncodeDestination(CTxDestination(keyid));
}<|MERGE_RESOLUTION|>--- conflicted
+++ resolved
@@ -6,6 +6,7 @@
 // file COPYING or http://www.opensource.org/licenses/mit-license.php.
 
 #include "base58.h"
+#include "coincontrol.h"
 #include "consensus/validation.h"
 #include "core_io.h"
 #include "init.h"
@@ -319,8 +320,6 @@
 
     return results;
 }
-<<<<<<< HEAD
-=======
 
 UniValue fundrawtransaction(const UniValue& params, bool fHelp)
 {
@@ -472,7 +471,6 @@
 }
 
 
->>>>>>> a57c4d30
 #endif
 
 UniValue createrawtransaction(const UniValue& params, bool fHelp)
