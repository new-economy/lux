--- conflicted
+++ resolved
@@ -448,11 +448,7 @@
 
     std::pair<TxSpends::const_iterator, TxSpends::const_iterator> range;
 
-<<<<<<< HEAD
-    BOOST_FOREACH (const CTxIn& txin, wtx.tx->vin) {
-=======
-    for (const CTxIn& txin : wtx.vin) {
->>>>>>> 377bb3ba
+    for (const CTxIn& txin : wtx.tx->vin) {
         if (mapTxSpends.count(txin.prevout) <= 1)
             continue; // No conflict if zero or one spends
         range = mapTxSpends.equal_range(txin.prevout);
@@ -531,11 +527,7 @@
     if (thisTx.IsCoinBase()) // Coinbases don't spend anything!
         return;
 
-<<<<<<< HEAD
-    BOOST_FOREACH (const CTxIn& txin, thisTx.tx->vin)
-=======
-    for (const CTxIn& txin : thisTx.vin)
->>>>>>> 377bb3ba
+    for (const CTxIn& txin : thisTx.tx->vin)
         AddToSpends(txin.prevout, wtxid);
 }
 
@@ -859,7 +851,6 @@
  * pblock is optional, but should be provided if the transaction is known to be in a block.
  * If fUpdate is true, existing transactions will be updated.
  */
-//TODO: make it accept CTransactionRef instead of CTransaction
 bool CWallet::AddToWalletIfInvolvingMe(const CTransaction& tx, const CBlock* pblock, bool fUpdate)
 {
     {
@@ -980,11 +971,7 @@
         }
 
         bool fAllDenoms = true;
-<<<<<<< HEAD
-        BOOST_FOREACH (CTxOut out, wtx->tx->vout) {
-=======
-        for (CTxOut out : wtx->vout) {
->>>>>>> 377bb3ba
+        for (CTxOut out : wtx->tx->vout) {
             fAllDenoms = fAllDenoms && IsDenominatedAmount(out.nValue);
         }
         // this one is denominated but there is another non-denominated output found in the same tx
@@ -997,11 +984,7 @@
         int nShortest = -10; // an initial value, should be no way to get this by calculations
         bool fDenomFound = false;
         // only denoms here so let's look up
-<<<<<<< HEAD
-        BOOST_FOREACH (CTxIn in2, wtx->tx->vin) {
-=======
-        for (CTxIn in2 : wtx->vin) {
->>>>>>> 377bb3ba
+        for (CTxIn in2 : wtx->tx->vin) {
             if (IsMine(in2)) {
                 int n = GetRealInputDarkSendRounds(in2, rounds + 1);
                 // denom found, find the shortest chain or initially assign nShortest with the first found value
@@ -1297,13 +1280,8 @@
             ReadBlockFromDisk(block, pindex, Params().GetConsensus());
             {
                 LOCK(cs_wallet);
-<<<<<<< HEAD
-                BOOST_FOREACH (CTransactionRef& tx, block.vtx) {
+                for (CTransactionRef& tx : block.vtx) {
                     if (AddToWalletIfInvolvingMe(*tx, &block, fUpdate))
-=======
-                for (CTransaction& tx : block.vtx) {
-                    if (AddToWalletIfInvolvingMe(tx, &block, fUpdate))
->>>>>>> 377bb3ba
                         ret++;
                     }
             }
@@ -1822,13 +1800,8 @@
     AvailableCoins(vCoins, fConfirmed);
 
     map<CTxDestination, vector<COutput> > mapCoins;
-<<<<<<< HEAD
-    BOOST_FOREACH (COutput out, vCoins) {
+    for (COutput out : vCoins) {
         if (maxCoinValue > 0 && out.tx->tx->vout[out.i].nValue > maxCoinValue)
-=======
-    for (COutput out : vCoins) {
-        if (maxCoinValue > 0 && out.tx->vout[out.i].nValue > maxCoinValue)
->>>>>>> 377bb3ba
             continue;
 
         CTxDestination address;
@@ -2048,15 +2021,9 @@
     //if we're doing only denominated, we need to round up to the nearest .1 LUX
     if (coin_type == ONLY_DENOMINATED) {
         // Make outputs by looping through denominations, from large to small
-<<<<<<< HEAD
-        BOOST_FOREACH (int64_t v, darkSendDenominations) {
-            BOOST_FOREACH (const COutput& out, vCoins) {
-                const CTxOut& txout = out.tx->tx->vout[out.i];
-=======
         for (int64_t v : darkSendDenominations) {
             for (const COutput& out : vCoins) {
-                const CTxOut& txout = out.tx->vout[out.i];
->>>>>>> 377bb3ba
+                const CTxOut& txout = out.tx->tx->vout[out.i];
                 if (txout.nValue == v //make sure it's the denom we're looking for
                     && nValueRet + txout.nValue < nTargetValue + (0.1 * COIN) + 100 //round the amount up to .1 LUX over
                     ) {
@@ -2292,13 +2259,8 @@
     AvailableCoins(vCoins, fOnlyConfirmed);
 
     int nFound = 0;
-<<<<<<< HEAD
-    BOOST_FOREACH (const COutput& out, vCoins)
+    for (const COutput& out : vCoins)
         if (IsCollateralAmount(out.tx->tx->vout[out.i].nValue)) nFound++;
-=======
-    for (const COutput& out : vCoins)
-        if (IsCollateralAmount(out.tx->vout[out.i].nValue)) nFound++;
->>>>>>> 377bb3ba
 
     return nFound > 0;
 }
@@ -2349,13 +2311,8 @@
     }
 
     int vinNumber = 0;
-<<<<<<< HEAD
-    BOOST_FOREACH (CTxIn v, txCollateral.vin) {
+    for (CTxIn v : txCollateral.vin) {
         CTransactionRef txPrev;
-=======
-    for (CTxIn v : txCollateral.vin) {
-        CTransaction txPrev;
->>>>>>> 377bb3ba
         uint256 prevBlockHash;
         //Find previous transaction with the same output as txNew input
         if (!GetTransaction(v.prevout.hash, txPrev, Params().GetConsensus(), prevBlockHash)) {
@@ -2514,13 +2471,8 @@
                 DEBUG_DUMP_CreateTransaction_2();
 #               endif
 
-<<<<<<< HEAD
-                BOOST_FOREACH (PAIRTYPE(const CWalletTx*, unsigned int) pcoin, setCoins) {
+                for (PAIRTYPE(const CWalletTx*, unsigned int) pcoin : setCoins) {
                     CAmount nCredit = pcoin.first->tx->vout[pcoin.second].nValue;
-=======
-                for (PAIRTYPE(const CWalletTx*, unsigned int) pcoin : setCoins) {
-                    CAmount nCredit = pcoin.first->vout[pcoin.second].nValue;
->>>>>>> 377bb3ba
                     //The coin age after the next block (depth+1) is used instead of the current,
                     //reflecting an assumption the user would accept a bit more delay for
                     //a chance at a free transaction.
@@ -2709,11 +2661,7 @@
 
             // Notify that old coins are spent
             set<uint256> updated_hahes;
-<<<<<<< HEAD
-            BOOST_FOREACH (const CTxIn& txin, wtxNew.tx->vin) {
-=======
-            for (const CTxIn& txin : wtxNew.vin) {
->>>>>>> 377bb3ba
+            for (const CTxIn& txin : wtxNew.tx->vin) {
                 // notify only once
                 if (updated_hahes.find(txin.prevout.hash) != updated_hahes.end()) continue;
 
@@ -3278,11 +3226,7 @@
         if (pcoin->tx->vin.size() > 0) {
             bool any_mine = false;
             // group all input addresses with each other
-<<<<<<< HEAD
-            BOOST_FOREACH (CTxIn txin, pcoin->tx->vin) {
-=======
-            for (CTxIn txin : pcoin->vin) {
->>>>>>> 377bb3ba
+            for (CTxIn txin : pcoin->tx->vin) {
                 CTxDestination address;
                 if (!IsMine(txin)) /* If this input isn't mine, ignore it */
                     continue;
@@ -3294,11 +3238,7 @@
 
             // group change with input addresses
             if (any_mine) {
-<<<<<<< HEAD
-                BOOST_FOREACH (CTxOut txout, pcoin->tx->vout)
-=======
-                for (CTxOut txout : pcoin->vout)
->>>>>>> 377bb3ba
+                for (CTxOut txout : pcoin->tx->vout)
                     if (IsChange(txout)) {
                         CTxDestination txoutAddr;
                         if (!ExtractDestination(txout.scriptPubKey, txoutAddr))
@@ -3507,11 +3447,7 @@
         if (pindex && chainActive.Contains(pindex)) {
             // ... which are already in a block
             int nHeight = pindex->nHeight;
-<<<<<<< HEAD
-            BOOST_FOREACH (const CTxOut& txout, wtx.tx->vout) {
-=======
-            for (const CTxOut& txout : wtx.vout) {
->>>>>>> 377bb3ba
+            for (const CTxOut& txout : wtx.tx->vout) {
                 // iterate over all their outputs
                 CAffectedKeysVisitor(*this, vAffected).Process(txout.scriptPubKey);
                 for (const CKeyID& keyid : vAffected) {
