// Copyright (c) 2009-2010 Satoshi Nakamoto
// Copyright (c) 2009-2014 The Bitcoin developers
// Copyright (c) 2014-2015 The Dash developers
// Copyright (c) 2015-2017 The LUX developers
// Distributed under the MIT software license, see the accompanying
// file COPYING or http://www.opensource.org/licenses/mit-license.php.

#include "wallet.h"

#include "base58.h"
#include "checkpoints.h"
#include "coincontrol.h"
#include "consensus/validation.h"
#include "stake.h"
#include "net.h"
#include "main.h"
#include "script/script.h"
#include "script/sign.h"
#include "spork.h"
#include "instantx.h"
#include "timedata.h"
#include "txmempool.h"
#include "util.h"
#include "ui_interface.h"
#include "utilmoneystr.h"
#include "script/interpreter.h"

#include <assert.h>

#include <boost/algorithm/string/replace.hpp>
#include <boost/filesystem.hpp>
#include <boost/thread.hpp>

#define SELECT_COINS_FROM_ACCOUNT true

#if defined(DEBUG_DUMP_STAKING_INFO)
#include "DEBUG_DUMP_STAKING_INFO.hpp"
#endif

using namespace std;

/**
 * Settings
 */
CFeeRate payTxFee(DEFAULT_TRANSACTION_FEE);
CAmount maxTxFee = DEFAULT_TRANSACTION_MAXFEE;
unsigned int nTxConfirmTarget = 1;
bool bSpendZeroConfChange = true;
bool fSendFreeTransactions = false;
bool fPayAtLeastCustomFee = true;
OutputType g_address_type = OUTPUT_TYPE_NONE;
OutputType g_change_type = OUTPUT_TYPE_NONE;
const char * DEFAULT_WALLET_DAT = "wallet.dat";

bool bZeroBalanceAddressToken = DEFAULT_ZERO_BALANCE_ADDRESS_TOKEN;
bool fNotUseChangeAddress = DEFAULT_NOT_USE_CHANGE_ADDRESS;
/**
 * Fees smaller than this (in duffs) are considered zero fee (for transaction creation)
 * We are ~100 times smaller then bitcoin now (2015-06-23), set minTxFee 10 times higher
 * so it's still 10 times lower comparing to bitcoin.
 * Override with -mintxfee
 */
CFeeRate CWallet::minTxFee = CFeeRate(10000);

const uint256 CMerkleTx::ABANDON_HASH(uint256S("0000000000000000000000000000000000000000000000000000000000000001"));

/** @defgroup mapWallet
 *
 * @{
 */

struct CompareValueOnly {
    bool operator()(const pair<CAmount, pair<const CWalletTx*, unsigned int> >& t1,
        const pair<CAmount, pair<const CWalletTx*, unsigned int> >& t2) const
    {
        return t1.first < t2.first;
    }
};

std::string COutput::ToString() const
{
    return strprintf("COutput(%s, %d, %d) [%s]", tx->GetHash().ToString(), i, nDepth, FormatMoney(tx->vout[i].nValue));
}

class CAffectedKeysVisitor : public boost::static_visitor<void> {
private:
    const CKeyStore &keystore;
    std::vector<CKeyID> &vKeys;

public:
    CAffectedKeysVisitor(const CKeyStore &keystoreIn, std::vector<CKeyID> &vKeysIn) : keystore(keystoreIn), vKeys(vKeysIn) {}

    void Process(const CScript &script) {
        txnouttype type;
        std::vector<CTxDestination> vDest;
        int nRequired;
        if (ExtractDestinations(script, type, vDest, nRequired)) {
            for (const CTxDestination &dest : vDest)
                boost::apply_visitor(*this, dest);
        }
    }

    void operator()(const CKeyID &keyId) {
        if (keystore.HaveKey(keyId))
            vKeys.push_back(keyId);
    }

    void operator()(const CScriptID &scriptId) {
        CScript script;
        if (keystore.GetCScript(scriptId, script))
            Process(script);
    }

    void operator()(const WitnessV0ScriptHash& scriptID)
    {
        CScriptID id;
        CRIPEMD160().Write(scriptID.begin(), 32).Finalize(id.begin());
        CScript script;
        if (keystore.GetCScript(id, script)) {
            Process(script);
        }
    }

    void operator()(const WitnessV0KeyHash& keyid)
    {
        CKeyID id(keyid);
        if (keystore.HaveKey(id)) {
            vKeys.push_back(id);
        }
    }

    template<typename X>
    void operator()(const X &none) {}
};

const CWalletTx* CWallet::GetWalletTx(const uint256& hash) const
{
    LOCK(cs_wallet);
    std::map<uint256, CWalletTx>::const_iterator it = mapWallet.find(hash);
    if (it == mapWallet.end())
        return NULL;
    return &(it->second);
}

CPubKey CWallet::GenerateNewKey(bool internal)
{
    AssertLockHeld(cs_wallet);                                 // mapKeyMetadata
    bool fCompressed = CanSupportFeature(FEATURE_COMPRPUBKEY); // default to compressed public keys if we want 0.6.0 wallets

    RandAddSeedPerfmon();
    CKey secret;
    secret.MakeNewKey(fCompressed);

    // Compressed public keys were introduced in version 0.6.0
    if (fCompressed)
        SetMinVersion(FEATURE_COMPRPUBKEY);

    CPubKey pubkey = secret.GetPubKey();
    assert(secret.VerifyPubKey(pubkey));

    // Create new metadata
    int64_t nCreationTime = GetTime();
    mapKeyMetadata[pubkey.GetID()] = CKeyMetadata(nCreationTime);
    if (!nTimeFirstKey || nCreationTime < nTimeFirstKey)
        nTimeFirstKey = nCreationTime;

    if (!AddKeyPubKey(secret, pubkey))
        throw std::runtime_error("CWallet::GenerateNewKey() : AddKey failed");
    return pubkey;
}

bool CWallet::AddKeyPubKey(const CKey& secret, const CPubKey& pubkey)
{
    AssertLockHeld(cs_wallet); // mapKeyMetadata
    if (!CCryptoKeyStore::AddKeyPubKey(secret, pubkey))
        return false;

    // check if we need to remove from watch-only
    CScript script;
    script = GetScriptForDestination(pubkey.GetID());
    if (HaveWatchOnly(script))
        RemoveWatchOnly(script);

    if (!fFileBacked)
        return true;
    if (!IsCrypted()) {
        return CWalletDB(strWalletFile).WriteKey(pubkey, secret.GetPrivKey(), mapKeyMetadata[pubkey.GetID()]);
    }
    return true;
}

bool CWallet::AddCryptedKey(const CPubKey& vchPubKey,
    const vector<unsigned char>& vchCryptedSecret)
{
    if (!CCryptoKeyStore::AddCryptedKey(vchPubKey, vchCryptedSecret))
        return false;
    if (!fFileBacked)
        return true;
    {
        LOCK(cs_wallet);
        if (pwalletdbEncryption)
            return pwalletdbEncryption->WriteCryptedKey(vchPubKey,
                vchCryptedSecret,
                mapKeyMetadata[vchPubKey.GetID()]);
        else
            return CWalletDB(strWalletFile).WriteCryptedKey(vchPubKey, vchCryptedSecret, mapKeyMetadata[vchPubKey.GetID()]);
    }
    return false;
}

bool CWallet::LoadKeyMetadata(const CPubKey& pubkey, const CKeyMetadata& meta)
{
    AssertLockHeld(cs_wallet); // mapKeyMetadata
    if (meta.nCreateTime && (!nTimeFirstKey || meta.nCreateTime < nTimeFirstKey))
        nTimeFirstKey = meta.nCreateTime;

    mapKeyMetadata[pubkey.GetID()] = meta;
    return true;
}

bool CWallet::LoadCryptedKey(const CPubKey& vchPubKey, const std::vector<unsigned char>& vchCryptedSecret)
{
    return CCryptoKeyStore::AddCryptedKey(vchPubKey, vchCryptedSecret);
}

bool CWallet::AddCScript(const CScript& redeemScript)
{
    if (!CCryptoKeyStore::AddCScript(redeemScript))
        return false;
    if (!fFileBacked)
        return true;
    return CWalletDB(strWalletFile).WriteCScript(Hash160(redeemScript.begin(), redeemScript.end()), redeemScript);
}

bool CWallet::LoadCScript(const CScript& redeemScript)
{
    /* A sanity check was added in pull #3843 to avoid adding redeemScripts
     * that never can be redeemed. However, old wallets may still contain
     * these. Do not add them to the wallet and warn. */
    if (redeemScript.size() > MAX_SCRIPT_ELEMENT_SIZE) {
        std::string strAddr = EncodeDestination(CScriptID(redeemScript));
        LogPrintf("%s: Warning: This wallet contains a redeemScript of size %i which exceeds maximum size %i thus can never be redeemed. Do not use address %s.\n",
            __func__, redeemScript.size(), MAX_SCRIPT_ELEMENT_SIZE, strAddr);
        return true;
    }

    return CCryptoKeyStore::AddCScript(redeemScript);
}

bool CWallet::AddWatchOnly(const CScript& dest)
{
    if (!CCryptoKeyStore::AddWatchOnly(dest))
        return false;
    nTimeFirstKey = 1; // No birthday information for watch-only keys.
    NotifyWatchonlyChanged(true);
    if (!fFileBacked)
        return true;
    return CWalletDB(strWalletFile).WriteWatchOnly(dest);
}

bool CWallet::RemoveWatchOnly(const CScript& dest)
{
    AssertLockHeld(cs_wallet);
    if (!CCryptoKeyStore::RemoveWatchOnly(dest))
        return false;
    if (!HaveWatchOnly())
        NotifyWatchonlyChanged(false);
    if (fFileBacked)
        if (!CWalletDB(strWalletFile).EraseWatchOnly(dest))
            return false;

    return true;
}

bool CWallet::LoadWatchOnly(const CScript& dest)
{
    return CCryptoKeyStore::AddWatchOnly(dest);
}

bool CWallet::Unlock(const SecureString& strWalletPassphrase, bool anonymizeOnly)
{
    SecureString strWalletPassphraseFinal;

    if (!IsLocked()) {
        fWalletUnlockAnonymizeOnly = anonymizeOnly;
        return true;
    }

    strWalletPassphraseFinal = strWalletPassphrase;


    CCrypter crypter;
    CKeyingMaterial _vMasterKey;

    {
        LOCK(cs_wallet);
        for (const MasterKeyMap::value_type& pMasterKey : mapMasterKeys) {
            if (!crypter.SetKeyFromPassphrase(strWalletPassphraseFinal, pMasterKey.second.vchSalt, pMasterKey.second.nDeriveIterations, pMasterKey.second.nDerivationMethod))
                return false;
            if (!crypter.Decrypt(pMasterKey.second.vchCryptedKey, _vMasterKey))
                continue; // try another master key
            if (CCryptoKeyStore::Unlock(_vMasterKey)) {
                fWalletUnlockAnonymizeOnly = anonymizeOnly;
                if(nWalletBackups == -2) {
                    TopUpKeyPool();
                    LogPrintf("Keypool replenished, re-initializing automatic backups.\n");
                    nWalletBackups = GetArg("-createwalletbackups", 10);
                }
                return true;
            }
        }
    }
    return false;
}

bool CWallet::ChangeWalletPassphrase(const SecureString& strOldWalletPassphrase, const SecureString& strNewWalletPassphrase)
{
    bool fWasLocked = IsLocked();
    SecureString strOldWalletPassphraseFinal = strOldWalletPassphrase;

    {
        LOCK(cs_wallet);
        Lock();

        CCrypter crypter;
        CKeyingMaterial _vMasterKey;
        for (MasterKeyMap::value_type& pMasterKey : mapMasterKeys) {
            if (!crypter.SetKeyFromPassphrase(strOldWalletPassphraseFinal, pMasterKey.second.vchSalt, pMasterKey.second.nDeriveIterations, pMasterKey.second.nDerivationMethod))
                return false;
            if (!crypter.Decrypt(pMasterKey.second.vchCryptedKey, _vMasterKey))
                return false;
            if (CCryptoKeyStore::Unlock(_vMasterKey)) {
                int64_t nStartTime = GetTimeMillis();
                crypter.SetKeyFromPassphrase(strNewWalletPassphrase, pMasterKey.second.vchSalt, pMasterKey.second.nDeriveIterations, pMasterKey.second.nDerivationMethod);
                pMasterKey.second.nDeriveIterations = pMasterKey.second.nDeriveIterations * (100 / ((double)(GetTimeMillis() - nStartTime)));

                nStartTime = GetTimeMillis();
                crypter.SetKeyFromPassphrase(strNewWalletPassphrase, pMasterKey.second.vchSalt, pMasterKey.second.nDeriveIterations, pMasterKey.second.nDerivationMethod);
                pMasterKey.second.nDeriveIterations = (pMasterKey.second.nDeriveIterations + pMasterKey.second.nDeriveIterations * 100 / ((double)(GetTimeMillis() - nStartTime))) / 2;

                if (pMasterKey.second.nDeriveIterations < 25000)
                    pMasterKey.second.nDeriveIterations = 25000;

                LogPrintf("Wallet passphrase changed to an nDeriveIterations of %i\n", pMasterKey.second.nDeriveIterations);

                if (!crypter.SetKeyFromPassphrase(strNewWalletPassphrase, pMasterKey.second.vchSalt, pMasterKey.second.nDeriveIterations, pMasterKey.second.nDerivationMethod))
                    return false;
                if (!crypter.Encrypt(_vMasterKey, pMasterKey.second.vchCryptedKey))
                    return false;
                CWalletDB(strWalletFile).WriteMasterKey(pMasterKey.first, pMasterKey.second);
                if (fWasLocked)
                    Lock();

                return true;
            }
        }
    }

    return false;
}

void CWallet::SetBestChain(const CBlockLocator& loc)
{
    CWalletDB walletdb(strWalletFile);
    walletdb.WriteBestBlock(loc);
}

bool CWallet::SetMinVersion(enum WalletFeature nVersion, CWalletDB* pwalletdbIn, bool fExplicit)
{
    LOCK(cs_wallet); // nWalletVersion
    if (nWalletVersion >= nVersion)
        return true;

    // when doing an explicit upgrade, if we pass the max version permitted, upgrade all the way
    if (fExplicit && nVersion > nWalletMaxVersion)
        nVersion = FEATURE_LATEST;

    nWalletVersion = nVersion;

    if (nVersion > nWalletMaxVersion)
        nWalletMaxVersion = nVersion;

    if (fFileBacked) {
        CWalletDB* pwalletdb = pwalletdbIn ? pwalletdbIn : new CWalletDB(strWalletFile);
        if (nWalletVersion > 40000)
            pwalletdb->WriteMinVersion(nWalletVersion);
        if (!pwalletdbIn)
            delete pwalletdb;
    }

    return true;
}

bool CWallet::SetMaxVersion(int nVersion)
{
    LOCK(cs_wallet); // nWalletVersion, nWalletMaxVersion
    // cannot downgrade below current version
    if (nWalletVersion > nVersion)
        return false;

    nWalletMaxVersion = nVersion;

    return true;
}

set<uint256> CWallet::GetConflicts(const uint256& txid) const
{
    set<uint256> result;
    AssertLockHeld(cs_wallet);

    std::map<uint256, CWalletTx>::const_iterator it = mapWallet.find(txid);
    if (it == mapWallet.end())
        return result;
    const CWalletTx& wtx = it->second;

    std::pair<TxSpends::const_iterator, TxSpends::const_iterator> range;

    for (const CTxIn& txin : wtx.vin) {
        if (mapTxSpends.count(txin.prevout) <= 1)
            continue; // No conflict if zero or one spends
        range = mapTxSpends.equal_range(txin.prevout);
        for (TxSpends::const_iterator it = range.first; it != range.second; ++it)
            result.insert(it->second);
    }
    return result;
}


bool CWallet::Verify()
{
    LogPrintf("Using BerkeleyDB version %s\n", DbEnv::version(0, 0, 0));
    std::string walletFile = GetArg("-wallet", DEFAULT_WALLET_DAT);

    LogPrintf("Using wallet %s\n", walletFile);
    uiInterface.InitMessage(_("Verifying wallet..."));

    // Wallet file must be a plain filename without a directory
    if (walletFile != boost::filesystem::basename(walletFile) + boost::filesystem::extension(walletFile))
        return InitError(strprintf(_("Wallet %s resides outside data directory %s"), walletFile, GetDataDir().string()));

    if (!bitdb.Open(GetDataDir()))
    {
        // try moving the database env out of the way
        boost::filesystem::path pathDatabase = GetDataDir() / "database";
        boost::filesystem::path pathDatabaseBak = GetDataDir() / strprintf("database.%d.bak", GetTime());
        try {
            boost::filesystem::rename(pathDatabase, pathDatabaseBak);
            LogPrintf("Moved old %s to %s. Retrying.\n", pathDatabase.string(), pathDatabaseBak.string());
        } catch (const boost::filesystem::filesystem_error&) {
            // failure is ok (well, not really, but it's not worse than what we started with)
        }

        // try again
        if (!bitdb.Open(GetDataDir())) {
            // if it still fails, it probably means we can't even create the database env
            return InitError(strprintf(_("Error initializing wallet database environment %s!"), GetDataDir()));
        }
    }

    if (GetBoolArg("-salvagewallet", false))
    {
        // Recover readable keypairs:
        if (!CWalletDB::Recover(bitdb, walletFile, true))
            return false;
    }

    if (boost::filesystem::exists(GetDataDir() / walletFile))
    {
        CDBEnv::VerifyResult r = bitdb.Verify(walletFile, CWalletDB::Recover);
        if (r == CDBEnv::RECOVER_OK)
        {
            InitWarning(strprintf(_("Warning: Wallet file corrupt, data salvaged!"
                                    " Original %s saved as %s in %s; if"
                                    " your balance or transactions are incorrect you should"
                                    " restore from a backup."),
                                  walletFile, "wallet.{timestamp}.bak", GetDataDir()));
        }
        if (r == CDBEnv::RECOVER_FAIL)
            return InitError(strprintf(_("%s corrupt, salvage failed"), walletFile));
    }

    return true;
}


void CWallet::SyncMetaData(pair<TxSpends::iterator, TxSpends::iterator> range)
{
    // We want all the wallet transactions in range to have the same metadata as
    // the oldest (smallest nOrderPos).
    // So: find smallest nOrderPos:

    int nMinOrderPos = std::numeric_limits<int>::max();
    const CWalletTx* copyFrom = NULL;
    for (TxSpends::iterator it = range.first; it != range.second; ++it) {
        const uint256& hash = it->second;
        int n = mapWallet[hash].nOrderPos;
        if (n < nMinOrderPos) {
            nMinOrderPos = n;
            copyFrom = &mapWallet[hash];
        }
    }
    // Now copy data from copyFrom to rest:
    for (TxSpends::iterator it = range.first; it != range.second; ++it) {
        const uint256& hash = it->second;
        CWalletTx* copyTo = &mapWallet[hash];
        if (copyFrom == copyTo) continue;
        copyTo->mapValue = copyFrom->mapValue;
        copyTo->vOrderForm = copyFrom->vOrderForm;
        // fTimeReceivedIsTxTime not copied on purpose
        // nTimeReceived not copied on purpose
        copyTo->nTimeSmart = copyFrom->nTimeSmart;
        copyTo->fFromMe = copyFrom->fFromMe;
        copyTo->strFromAccount = copyFrom->strFromAccount;
        // nOrderPos not copied on purpose
        // cached members not copied on purpose
    }
}

/**
 * Outpoint is spent if any non-conflicted transaction
 * spends it:
 */
bool CWallet::IsSpent(const uint256& hash, unsigned int n) const
{
    const COutPoint outpoint(hash, n);
    pair<TxSpends::const_iterator, TxSpends::const_iterator> range;
    range = mapTxSpends.equal_range(outpoint);

    for (TxSpends::const_iterator it = range.first; it != range.second; ++it) {
        const uint256& wtxid = it->second;
        std::map<uint256, CWalletTx>::const_iterator mit = mapWallet.find(wtxid);
        if (mit != mapWallet.end() && mit->second.GetDepthInMainChain() >= 0)
            return true; // Spent
    }
    return false;
}

void CWallet::AddToSpends(const COutPoint& outpoint, const uint256& wtxid)
{
    mapTxSpends.insert(make_pair(outpoint, wtxid));

    pair<TxSpends::iterator, TxSpends::iterator> range;
    range = mapTxSpends.equal_range(outpoint);
    SyncMetaData(range);
}


void CWallet::AddToSpends(const uint256& wtxid)
{
    assert(mapWallet.count(wtxid));
    CWalletTx& thisTx = mapWallet[wtxid];
    if (thisTx.IsCoinBase()) // Coinbases don't spend anything!
        return;

    for (const CTxIn& txin : thisTx.vin)
        AddToSpends(txin.prevout, wtxid);
}

bool CWallet::GetVinAndKeysFromOutput(COutput out, CTxIn& txinRet, CPubKey& pubKeyRet, CKey& keyRet)
{
    // wait for reindex and/or import to finish
    if (fImporting || fReindex) return false;

    CScript pubScript;

    txinRet = CTxIn(out.tx->GetHash(), out.i);
    pubScript = out.tx->vout[out.i].scriptPubKey; // the inputs PubKey

    CTxDestination address1;
    ExtractDestination(pubScript, address1);

    const CKeyID *keyID = boost::get<CKeyID>(&address1);
    if (!keyID) {
        LogPrintf("CWallet::GetVinAndKeysFromOutput -- Address does not refer to a key\n");
        return false;
    }

    if (!GetKey(*keyID, keyRet)) {
        LogPrintf("CWallet::GetVinAndKeysFromOutput -- Private key for address is not known\n");
        return false;
    }

    pubKeyRet = keyRet.GetPubKey();
    return true;
}

bool CWallet::EncryptWallet(const SecureString& strWalletPassphrase)
{
    if (IsCrypted())
        return false;

    CKeyingMaterial _vMasterKey;
    RandAddSeedPerfmon();

    _vMasterKey.resize(WALLET_CRYPTO_KEY_SIZE);
    GetRandBytes(&_vMasterKey[0], WALLET_CRYPTO_KEY_SIZE);

    CMasterKey kMasterKey;
    RandAddSeedPerfmon();

    kMasterKey.vchSalt.resize(WALLET_CRYPTO_SALT_SIZE);
    GetRandBytes(&kMasterKey.vchSalt[0], WALLET_CRYPTO_SALT_SIZE);

    CCrypter crypter;
    int64_t nStartTime = GetTimeMillis();
    crypter.SetKeyFromPassphrase(strWalletPassphrase, kMasterKey.vchSalt, 25000, kMasterKey.nDerivationMethod);
    kMasterKey.nDeriveIterations = 2500000 / ((double)(GetTimeMillis() - nStartTime));

    nStartTime = GetTimeMillis();
    crypter.SetKeyFromPassphrase(strWalletPassphrase, kMasterKey.vchSalt, kMasterKey.nDeriveIterations, kMasterKey.nDerivationMethod);
    kMasterKey.nDeriveIterations = (kMasterKey.nDeriveIterations + kMasterKey.nDeriveIterations * 100 / ((double)(GetTimeMillis() - nStartTime))) / 2;

    if (kMasterKey.nDeriveIterations < 25000)
        kMasterKey.nDeriveIterations = 25000;

    LogPrintf("Encrypting Wallet with an nDeriveIterations of %i\n", kMasterKey.nDeriveIterations);

    if (!crypter.SetKeyFromPassphrase(strWalletPassphrase, kMasterKey.vchSalt, kMasterKey.nDeriveIterations, kMasterKey.nDerivationMethod))
        return false;
    if (!crypter.Encrypt(_vMasterKey, kMasterKey.vchCryptedKey))
        return false;

    {
        LOCK(cs_wallet);
        mapMasterKeys[++nMasterKeyMaxID] = kMasterKey;
        if (fFileBacked) {
            assert(!pwalletdbEncryption);
            pwalletdbEncryption = new CWalletDB(strWalletFile);
            if (!pwalletdbEncryption->TxnBegin()) {
                delete pwalletdbEncryption;
                pwalletdbEncryption = NULL;
                return false;
            }
            pwalletdbEncryption->WriteMasterKey(nMasterKeyMaxID, kMasterKey);
        }

        if (!EncryptKeys(_vMasterKey)) {
            if (fFileBacked) {
                pwalletdbEncryption->TxnAbort();
                delete pwalletdbEncryption;
            }
            // We now probably have half of our keys encrypted in memory, and half not...
            // die and let the user reload their unencrypted wallet.
            assert(false);
        }

        // Encryption was introduced in version 0.4.0
        SetMinVersion(FEATURE_WALLETCRYPT, pwalletdbEncryption, true);

        if (fFileBacked) {
            if (!pwalletdbEncryption->TxnCommit()) {
                delete pwalletdbEncryption;
                // We now have keys encrypted in memory, but not on disk...
                // die to avoid confusion and let the user reload their unencrypted wallet.
                assert(false);
            }

            delete pwalletdbEncryption;
            pwalletdbEncryption = NULL;
        }

        Lock();
        Unlock(strWalletPassphrase);
        NewKeyPool();
        Lock();

        // Need to completely rewrite the wallet file; if we don't, bdb might keep
        // bits of the unencrypted private key in slack space in the database file.
        CDB::Rewrite(strWalletFile);

     }
    NotifyStatusChanged(this);

    return true;
}

int64_t CWallet::IncOrderPosNext(CWalletDB* pwalletdb)
{
    AssertLockHeld(cs_wallet); // nOrderPosNext
    int64_t nRet = nOrderPosNext++;
    if (pwalletdb) {
        pwalletdb->WriteOrderPosNext(nOrderPosNext);
    } else {
        CWalletDB(strWalletFile).WriteOrderPosNext(nOrderPosNext);
    }
    return nRet;
}

bool CWallet::GetAccountDestination(CTxDestination &dest, std::string strAccount, bool bForceNew)
{
    CWalletDB walletdb(strWalletFile);

    CAccount account;
    walletdb.ReadAccount(strAccount, account);

    if (!bForceNew) {
        if (!account.vchPubKey.IsValid())
            bForceNew = true;
        else {
            // Check if the current key has been used (TODO: check other addresses with the same key)
            CScript scriptPubKey = GetScriptForDestination(GetDestinationForKey(account.vchPubKey, g_address_type));
            for (std::map<uint256, CWalletTx>::iterator it = mapWallet.begin();
                 it != mapWallet.end() && account.vchPubKey.IsValid();
                 ++it)
                for (const CTxOut& txout : (*it).second.vout)
                    if (txout.scriptPubKey == scriptPubKey) {
                        bForceNew = true;
                        break;
                    }
        }
    }

    // Generate a new key
    if (bForceNew) {
        if (!GetKeyFromPool(account.vchPubKey, false))
            return false;

        LearnRelatedScripts(account.vchPubKey, g_address_type);
        dest = GetDestinationForKey(account.vchPubKey, g_address_type);
        SetAddressBook(dest, strAccount, "receive");
        walletdb.WriteAccount(strAccount, account);
    } else {
        dest = GetDestinationForKey(account.vchPubKey, g_address_type);
    }

    return true;
}
/*
CWallet::TxItems CWallet::wtxOrdered(std::list<CAccountingEntry>& acentries, std::string strAccount)
{
    AssertLockHeld(cs_wallet); // mapWallet
    CWalletDB walletdb(strWalletFile);

    // First: get all CWalletTx and CAccountingEntry into a sorted-by-order multimap.
    TxItems txOrdered;

    // Note: maintaining indices in the database of (account,time) --> txid and (account, time) --> acentry
    // would make this much faster for applications that do this a lot.
    for (map<uint256, CWalletTx>::iterator it = mapWallet.begin(); it != mapWallet.end(); ++it) {
        CWalletTx* wtx = &((*it).second);
        txOrdered.insert(make_pair(wtx->nOrderPos, TxPair(wtx, (CAccountingEntry*)0)));
    }
    pwallet->laccentries.clear();
    walletdb.ListAccountCreditDebit(strAccount, lacentries);
    for (CAccountingEntry& entry : acentries) {
        txOrdered.insert(make_pair(entry.nOrderPos, TxPair((CWalletTx*)0, &entry)));
    }

    return txOrdered;
}
*/
void CWallet::MarkDirty()
{
    {
        LOCK(cs_wallet);
        for (PAIRTYPE(const uint256, CWalletTx) & item : mapWallet)
            item.second.MarkDirty();
    }
}

bool CWallet::AddToWallet(const CWalletTx& wtxIn, bool fFromLoadWallet, CWalletDB* pwalletdb)
{
    uint256 hash = wtxIn.GetHash();

    if (fFromLoadWallet) {
        mapWallet[hash] = wtxIn;
        mapWallet[hash].BindWallet(this);
        AddToSpends(hash);
    } else {
        LOCK(cs_wallet);
        // Inserts only if not already there, returns tx inserted or tx found
        pair<map<uint256, CWalletTx>::iterator, bool> ret = mapWallet.insert(make_pair(hash, wtxIn));
        CWalletTx& wtx = (*ret.first).second;
        wtx.BindWallet(this);
        bool fInsertedNew = ret.second;
        if (fInsertedNew) {
            wtx.nTimeReceived = GetAdjustedTime();
            wtx.nOrderPos = IncOrderPosNext(pwalletdb);
            wtx.nTimeSmart = wtx.nTimeReceived;
            if (wtxIn.hashBlock != 0) {
                if (mapBlockIndex.count(wtxIn.hashBlock)) {
                    int64_t latestNow = wtx.nTimeReceived;
                    int64_t latestEntry = 0;
                    {
                        // Tolerate times up to the last timestamp in the wallet not more than 5 minutes into the future
                        int64_t latestTolerated = latestNow + 300;
                        const TxItems & txOrdered = wtxOrdered;
                        for (TxItems::const_reverse_iterator it = txOrdered.rbegin(); it != txOrdered.rend(); ++it) {
                            CWalletTx *const pwtx = (*it).second.first;
                            if (pwtx == &wtx) continue;
                            CAccountingEntry *const pacentry = (*it).second.second;
                            int64_t nSmartTime;
                            if (pwtx) {
                                nSmartTime = pwtx->nTimeSmart;
                                if (!nSmartTime) nSmartTime = pwtx->nTimeReceived;
                            } else
                                nSmartTime = pacentry->nTime;
                            if (nSmartTime <= latestTolerated) {
                                latestEntry = nSmartTime;
                                if (nSmartTime > latestNow) latestNow = nSmartTime;
                                break;
                            }
                        }
                    }

                    int64_t blocktime = mapBlockIndex[wtxIn.hashBlock]->GetBlockTime();
                    wtx.nTimeSmart = std::max(latestEntry, std::min(blocktime, latestNow));
                } else
                    LogPrintf("AddToWallet() : found %s in block %s not in index\n",
                        wtxIn.GetHash().ToString(),
                        wtxIn.hashBlock.ToString());
            }
            AddToSpends(hash);
        }

        bool fUpdated = false;
        if (!fInsertedNew) {
            // Merge
            if (wtxIn.hashBlock != 0 && wtxIn.hashBlock != wtx.hashBlock) {
                wtx.hashBlock = wtxIn.hashBlock;
                fUpdated = true;
            }
            // If no longer abandoned, update
            if (wtxIn.hashBlock.IsNull() && wtx.isAbandoned())
            {
                wtx.hashBlock = wtxIn.hashBlock;
                fUpdated = true;
            }
            if (wtxIn.nIndex != -1 && (wtxIn.nIndex != wtx.nIndex))
            {
                wtx.nIndex = wtxIn.nIndex;
                fUpdated = true;
            }
            if (wtxIn.fFromMe && wtxIn.fFromMe != wtx.fFromMe) {
                wtx.fFromMe = wtxIn.fFromMe;
                fUpdated = true;
            }
            // If we have a witness-stripped version of this transaction, and we
            // see a new version with a witness, then we must be upgrading a pre-segwit
            // wallet.  Store the new version of the transaction with the witness,
            // as the stripped-version must be invalid.
            // TODO: Store all versions of the transaction, instead of just one.
            if (wtxIn.HasWitness() && !wtx.HasWitness()) {
                wtx = wtxIn;
                fUpdated = true;
            }
        }

        //// debug print
        LogPrintf("AddToWallet %s  %s%s\n", wtxIn.GetHash().ToString(), (fInsertedNew ? "new" : ""), (fUpdated ? "update" : ""));

        // Write to disk
        if (fInsertedNew || fUpdated)
            if (!wtx.WriteToDisk(pwalletdb))
                return false;

        // Break debit/credit balance caches:
        wtx.MarkDirty();

        // Notify UI of new or updated transaction
        NotifyTransactionChanged(this, hash, fInsertedNew ? CT_NEW : CT_UPDATED);

        // notify an external script when a wallet transaction comes in or is updated
        std::string strCmd = GetArg("-walletnotify", "");

        if (!strCmd.empty()) {
            boost::replace_all(strCmd, "%s", wtxIn.GetHash().GetHex());
            boost::thread t(runCommand, strCmd); // thread runs free
        }
    }
    return true;
}

/**
 * Add a transaction to the wallet, or update it.
 * pblock is optional, but should be provided if the transaction is known to be in a block.
 * If fUpdate is true, existing transactions will be updated.
 */
bool CWallet::AddToWalletIfInvolvingMe(const CTransaction& tx, const CBlock* pblock, bool fUpdate)
{
    {
        AssertLockHeld(cs_wallet);

        if (pblock) {
            for (const CTxIn& txin : tx.vin) {
                std::pair<TxSpends::const_iterator, TxSpends::const_iterator> range = mapTxSpends.equal_range(txin.prevout);
                while (range.first != range.second) {
                    if (range.first->second != tx.GetHash()) {
                        LogPrintf("Transaction %s (in block %s) conflicts with wallet transaction %s (both spend %s:%i)\n", tx.GetHash().ToString(), pblock->GetHash().ToString(), range.first->second.ToString(), range.first->first.hash.ToString(), range.first->first.n);
                        MarkConflicted(pblock->GetHash(), range.first->second);
                    }
                    range.first++;
                }
            }
        }

        bool fExisted = mapWallet.count(tx.GetHash()) != 0;
        if (fExisted && !fUpdate) return false;
        if (fExisted || IsMine(tx) || IsFromMe(tx)) {

            /* Check if any keys in the wallet keypool that were supposed to be unused
             * have appeared in a new transaction. If so, remove those keys from the keypool.
             * This can happen when restoring an old wallet backup that does not contain
             * the mostly recently created transactions from newer versions of the wallet.
             */

            // loop though all outputs
            for (const CTxOut& txout: tx.vout) {
                // extract addresses and check if they match with an unused keypool key
                std::vector<CKeyID> vAffected;
                CAffectedKeysVisitor(*this, vAffected).Process(txout.scriptPubKey);
                for (const CKeyID &keyid : vAffected) {
                    std::map<CKeyID, int64_t>::const_iterator mi = m_pool_key_to_index.find(keyid);
                    if (mi != m_pool_key_to_index.end()) {
                        LogPrintf("%s: Detected a used keypool key, mark all keypool key up to this key as used\n", __func__);
                        MarkReserveKeysAsUsed(mi->second);

                        if (!TopUpKeyPool()) {
                            LogPrintf("%s: Topping up keypool failed (locked wallet)\n", __func__);
                        }
                    }
                }
            }

            CWalletTx wtx(this, tx);
            // Get merkle branch if transaction was found in a block
            if (pblock)
                wtx.SetMerkleBranch(*pblock);

            // Do not flush the wallet here for performance reasons
            // this is safe, as in case of a crash, we rescan the necessary blocks on startup through our SetBestChain-mechanism
            CWalletDB walletdb(strWalletFile, "r+", false);

            return AddToWallet(wtx, false, &walletdb);
        }
    }
    return false;
}

bool CWallet::AbandonTransaction(const uint256& hashTx)
{
    LOCK2(cs_main, cs_wallet);

    // Do not flush the wallet here for performance reasons
    CWalletDB walletdb(strWalletFile, "r+", false);

    std::set<uint256> todo;
    std::set<uint256> done;

    // Can't mark abandoned if confirmed or in mempool
    assert(mapWallet.count(hashTx));
    CWalletTx& origtx = mapWallet[hashTx];
    if (origtx.GetDepthInMainChain() > 0 || origtx.InMempool()) {
        return false;
    }

    todo.insert(hashTx);

    while (!todo.empty()) {
        uint256 now = *todo.begin();
        todo.erase(now);
        done.insert(now);
        assert(mapWallet.count(now));
        CWalletTx& wtx = mapWallet[now];
        int currentconfirm = wtx.GetDepthInMainChain();
        // If the orig tx was not in block, none of its spends can be
        assert(currentconfirm <= 0);
        // if (currentconfirm < 0) {Tx and spends are already conflicted, no need to abandon}
        if (currentconfirm == 0 && !wtx.isAbandoned()) {
            // If the orig tx was not in block/mempool, none of its spends can be in mempool
            assert(!wtx.InMempool());
            wtx.nIndex = -1;
            wtx.isAbandoned();
            wtx.MarkDirty();
            wtx.WriteToDisk(&walletdb);
            NotifyTransactionChanged(this, wtx.GetHash(), CT_UPDATED);
            // Iterate over all its outputs, and mark transactions in the wallet that spend them abandoned too
            TxSpends::const_iterator iter = mapTxSpends.lower_bound(COutPoint(hashTx, 0));
            while (iter != mapTxSpends.end() && iter->first.hash == now) {
                if (!done.count(iter->second)) {
                    todo.insert(iter->second);
                }
                iter++;
            }
            // If a transaction changes 'conflicted' state, that changes the balance
            // available of the outputs it spends. So force those to be recomputed
            for (const CTxIn& txin : wtx.vin)
            {
                if (mapWallet.count(txin.prevout.hash))
                    mapWallet[txin.prevout.hash].MarkDirty();
            }
        }
    }
    return true;
}

void CWallet::MarkConflicted(const uint256& hashBlock, const uint256& hashTx)
{
    LOCK2(cs_main, cs_wallet);

    int conflictconfirms = 0;
    if (mapBlockIndex.count(hashBlock)) {
        CBlockIndex* pindex = mapBlockIndex[hashBlock];
        if (chainActive.Contains(pindex)) {
            conflictconfirms = -(chainActive.Height() - pindex->nHeight + 1);
        }
    }
    // If number of conflict confirms cannot be determined, this means
    // that the block is still unknown or not yet part of the main chain,
    // for example when loading the wallet during a reindex. Do nothing in that
    // case.
    if (conflictconfirms >= 0)
        return;

    // Do not flush the wallet here for performance reasons
    CWalletDB walletdb(strWalletFile, "r+", false);

    std::set<uint256> todo;
    std::set<uint256> done;

    todo.insert(hashTx);

    while (!todo.empty()) {
        uint256 now = *todo.begin();
        todo.erase(now);
        done.insert(now);
        assert(mapWallet.count(now));
        CWalletTx& wtx = mapWallet[now];
        int currentconfirm = wtx.GetDepthInMainChain();
        if (conflictconfirms < currentconfirm) {
            // Block is 'more conflicted' than current confirm; update.
            // Mark transaction as conflicted with this block.
            wtx.nIndex = -1;
            wtx.hashBlock = hashBlock;
            wtx.MarkDirty();
            wtx.WriteToDisk(&walletdb);
            // Iterate over all its outputs, and mark transactions in the wallet that spend them conflicted too
            TxSpends::const_iterator iter = mapTxSpends.lower_bound(COutPoint(now, 0));
            while (iter != mapTxSpends.end() && iter->first.hash == now) {
                 if (!done.count(iter->second)) {
                     todo.insert(iter->second);
                 }
                 iter++;
            }
            // If a transaction changes 'conflicted' state, that changes the balance
            // available of the outputs it spends. So force those to be recomputed
            for (const CTxIn& txin : wtx.vin)
            {
                if (mapWallet.count(txin.prevout.hash))
                    mapWallet[txin.prevout.hash].MarkDirty();
            }
        }
    }
}

void CWallet::SyncTransaction(const CTransaction& tx, const CBlock* pblock)
{
    LOCK2(cs_main, cs_wallet);
    if (!AddToWalletIfInvolvingMe(tx, pblock, true))
        return; // Not one of ours

    // If a transaction changes 'conflicted' state, that changes the balance
    // available of the outputs it spends. So force those to be
    // recomputed, also:
    for (const CTxIn& txin : tx.vin) {
        if (mapWallet.count(txin.prevout.hash))
            mapWallet[txin.prevout.hash].MarkDirty();
    }
}

void CWallet::EraseFromWallet(const uint256& hash)
{
    if (!fFileBacked)
        return;
    {
        LOCK(cs_wallet);
        if (mapWallet.erase(hash))
            CWalletDB(strWalletFile).EraseTx(hash);
    }
    return;
}


isminetype CWallet::IsMine(const CTxIn& txin) const
{
    {
        LOCK(cs_wallet);
        map<uint256, CWalletTx>::const_iterator mi = mapWallet.find(txin.prevout.hash);
        if (mi != mapWallet.end()) {
            const CWalletTx& prev = (*mi).second;
            if (txin.prevout.n < prev.vout.size())
                return IsMine(prev.vout[txin.prevout.n]);
        }
    }
    return ISMINE_NO;
}

CAmount CWallet::GetDebit(const CTxIn& txin, const isminefilter& filter) const
{
    {
        LOCK(cs_wallet);
        map<uint256, CWalletTx>::const_iterator mi = mapWallet.find(txin.prevout.hash);
        if (mi != mapWallet.end()) {
            const CWalletTx& prev = (*mi).second;
            if (txin.prevout.n < prev.vout.size())
                if (IsMine(prev.vout[txin.prevout.n]) & filter)
                    return prev.vout[txin.prevout.n].nValue;
        }
    }
    return 0;
}

// Recursively determine the rounds of a given input (How deep is the DarkSend chain for a given input)
int CWallet::GetRealInputDarkSendRounds(CTxIn in, int rounds) const
{
    static std::map<uint256, CMutableTransaction> mDenomWtxes;

    if (rounds >= 16) return 15; // 16 rounds max

    uint256 hash = in.prevout.hash;
    unsigned int nout = in.prevout.n;

    const CWalletTx* wtx = GetWalletTx(hash);
    if (wtx != NULL) {
        std::map<uint256, CMutableTransaction>::const_iterator mdwi = mDenomWtxes.find(hash);
        // not known yet, let's add it
        if (mdwi == mDenomWtxes.end()) {
            LogPrint("darksend", "GetInputDarkSendRounds INSERTING %s\n", hash.ToString());
            mDenomWtxes[hash] = CMutableTransaction(*wtx);
        }
        // found and it's not an initial value, just return it
        else if (mDenomWtxes[hash].vout[nout].nRounds != -10) {
            return mDenomWtxes[hash].vout[nout].nRounds;
        }


        // bounds check
        if (nout >= wtx->vout.size()) {
            // should never actually hit this
            LogPrint("darksend", "GetInputDarkSendRounds UPDATED   %s %3d %3d\n", hash.ToString(), nout, -4);
            return -4;
        }

        if (pwalletMain->IsCollateralAmount(wtx->vout[nout].nValue)) {
            mDenomWtxes[hash].vout[nout].nRounds = -3;
            LogPrint("darksend", "GetInputDarkSendRounds UPDATED   %s %3d %3d\n", hash.ToString(), nout, mDenomWtxes[hash].vout[nout].nRounds);
            return mDenomWtxes[hash].vout[nout].nRounds;
        }

        //make sure the final output is non-denominate
        if (/*rounds == 0 && */ !IsDenominatedAmount(wtx->vout[nout].nValue)) //NOT DENOM
        {
            mDenomWtxes[hash].vout[nout].nRounds = -2;
            LogPrint("darksend", "GetInputDarkSendRounds UPDATED   %s %3d %3d\n", hash.ToString(), nout, mDenomWtxes[hash].vout[nout].nRounds);
            return mDenomWtxes[hash].vout[nout].nRounds;
        }

        bool fAllDenoms = true;
        for (CTxOut out : wtx->vout) {
            fAllDenoms = fAllDenoms && IsDenominatedAmount(out.nValue);
        }
        // this one is denominated but there is another non-denominated output found in the same tx
        if (!fAllDenoms) {
            mDenomWtxes[hash].vout[nout].nRounds = 0;
            LogPrint("darksend", "GetInputDarkSendRounds UPDATED   %s %3d %3d\n", hash.ToString(), nout, mDenomWtxes[hash].vout[nout].nRounds);
            return mDenomWtxes[hash].vout[nout].nRounds;
        }

        int nShortest = -10; // an initial value, should be no way to get this by calculations
        bool fDenomFound = false;
        // only denoms here so let's look up
        for (CTxIn in2 : wtx->vin) {
            if (IsMine(in2)) {
                int n = GetRealInputDarkSendRounds(in2, rounds + 1);
                // denom found, find the shortest chain or initially assign nShortest with the first found value
                if (n >= 0 && (n < nShortest || nShortest == -10)) {
                    nShortest = n;
                    fDenomFound = true;
                }
            }
        }
        mDenomWtxes[hash].vout[nout].nRounds = fDenomFound ? (nShortest >= 15 ? 16 : nShortest + 1) // good, we a +1 to the shortest one but only 16 rounds max allowed
                                                             :
                                                             0; // too bad, we are the fist one in that chain
        LogPrint("darksend", "GetInputDarkSendRounds UPDATED   %s %3d %3d\n", hash.ToString(), nout, mDenomWtxes[hash].vout[nout].nRounds);
        return mDenomWtxes[hash].vout[nout].nRounds;
    }

    return rounds - 1;
}

// respect current settings
int CWallet::GetInputDarkSendRounds(CTxIn in) const
{
    LOCK(cs_wallet);
    int realDarkSendRounds = GetRealInputDarkSendRounds(in, 0);
    return realDarkSendRounds > nDarksendRounds ? nDarksendRounds : realDarkSendRounds;
}

bool CWallet::IsDenominated(const CTxIn& txin) const
{
    {
        LOCK(cs_wallet);
        map<uint256, CWalletTx>::const_iterator mi = mapWallet.find(txin.prevout.hash);
        if (mi != mapWallet.end()) {
            const CWalletTx& prev = (*mi).second;
            if (txin.prevout.n < prev.vout.size()) return IsDenominatedAmount(prev.vout[txin.prevout.n].nValue);
        }
    }
    return false;
}

bool CWallet::IsDenominated(const CTransaction& tx) const
{
    /*
        Return false if ANY inputs are non-denom
    */
    bool ret = true;
    for (const CTxIn& txin : tx.vin) {
        if (!IsDenominated(txin)) {
            ret = false;
        }
    }
    return ret;
}


bool CWallet::IsDenominatedAmount(int64_t nInputAmount) const
{
    for (int64_t d : darkSendDenominations)
        if (nInputAmount == d)
            return true;
    return false;
}

bool CWallet::IsChange(const CTxOut& txout) const
{
    // TODO: fix handling of 'change' outputs. The assumption is that any
    // payment to a script that is ours, but is not in the address book
    // is change. That assumption is likely to break when we implement multisignature
    // wallets that return change back into a multi-signature-protected address;
    // a better way of identifying which outputs are 'the send' and which are
    // 'the change' will need to be implemented (maybe extend CWalletTx to remember
    // which output, if any, was change).
    if (::IsMine(*this, txout.scriptPubKey)) {
        CTxDestination address;
        if (!ExtractDestination(txout.scriptPubKey, address))
            return true;

        LOCK(cs_wallet);
        if (!mapAddressBook.count(address))
            return true;
    }
    return false;
}

int64_t CWalletTx::GetTxTime() const
{
    int64_t n = nTimeSmart;
    return n ? n : nTimeReceived;
}

int CWalletTx::GetRequestCount() const
{
    // Returns -1 if it wasn't being tracked
    int nRequests = -1;
    {
        LOCK(pwallet->cs_wallet);
        if (IsCoinBase()) {
            // Generated block
            if (hashBlock != 0) {
                map<uint256, int>::const_iterator mi = pwallet->mapRequestCount.find(hashBlock);
                if (mi != pwallet->mapRequestCount.end())
                    nRequests = (*mi).second;
            }
        } else {
            // Did anyone request this transaction?
            map<uint256, int>::const_iterator mi = pwallet->mapRequestCount.find(GetHash());
            if (mi != pwallet->mapRequestCount.end()) {
                nRequests = (*mi).second;

                // How about the block it's in?
                if (nRequests == 0 && hashBlock != 0) {
                    map<uint256, int>::const_iterator mi = pwallet->mapRequestCount.find(hashBlock);
                    if (mi != pwallet->mapRequestCount.end())
                        nRequests = (*mi).second;
                    else
                        nRequests = 1; // If it's in someone else's block it must have got out
                }
            }
        }
    }
    return nRequests;
}

void CWalletTx::GetAmounts(list<COutputEntry>& listReceived, list<COutputEntry>& listSent, CAmount& nFee, string& strSentAccount, const isminefilter& filter) const
{
    nFee = 0;
    listReceived.clear();
    listSent.clear();
    strSentAccount = strFromAccount;

    // Compute fee:
    CAmount nDebit = GetDebit(filter);
    if (nDebit > 0) // debit>0 means we signed/sent this transaction
    {
        CAmount nValueOut = GetValueOut();
        nFee = nDebit - nValueOut;
    }

    // Sent/received.
    for (unsigned int i = 0; i < vout.size(); ++i) {
        const CTxOut& txout = vout[i];
        isminetype fIsMine = pwallet->IsMine(txout);
        // Only need to handle txouts if AT LEAST one of these is true:
        //   1) they debit from us (sent)
        //   2) the output is to us (received)
        if (nDebit > 0) {
            // Don't report 'change' txouts
            if (pwallet->IsChange(txout))
                continue;
        } else if (!(fIsMine & filter))
            continue;

        // In either case, we need to get the destination address
        CTxDestination address;
        if (!ExtractDestination(txout.scriptPubKey, address) && !txout.scriptPubKey.IsUnspendable()) {
            //LogPrintf("CWalletTx::GetAmounts: Unknown transaction type found, txid %s\n",
                //this->GetHash().ToString());
            address = CNoDestination();
        }

        COutputEntry output = {address, txout.nValue, (int)i};

        // If we are debited by the transaction, add the output as a "sent" entry
        if (nDebit > 0)
            listSent.push_back(output);

        // If we are receiving the output, add it as a "received" entry
        if (fIsMine & filter)
            listReceived.push_back(output);
    }
}

void CWalletTx::GetAccountAmounts(const string& strAccount, CAmount& nReceived, CAmount& nSent, CAmount& nFee, const isminefilter& filter) const
{
    nReceived = nSent = nFee = 0;

    CAmount allFee;
    string strSentAccount;
    list<COutputEntry> listReceived;
    list<COutputEntry> listSent;
    GetAmounts(listReceived, listSent, allFee, strSentAccount, filter);

    if (strAccount == strSentAccount) {
        for (const COutputEntry& s : listSent)
            nSent += s.amount;
        nFee = allFee;
    }
    {
        LOCK(pwallet->cs_wallet);
        for (const COutputEntry& r : listReceived) {
            if (pwallet->mapAddressBook.count(r.destination)) {
                map<CTxDestination, CAddressBookData>::const_iterator mi = pwallet->mapAddressBook.find(r.destination);
                if (mi != pwallet->mapAddressBook.end() && (*mi).second.name == strAccount)
                    nReceived += r.amount;
            } else if (strAccount.empty()) {
                nReceived += r.amount;
            }
        }
    }
}


bool CWalletTx::WriteToDisk(CWalletDB *pwalletdb)
{
    return pwalletdb->WriteTx(GetHash(), *this);
}


/**
 * Scan the block chain (starting in pindexStart) for transactions
 * from or to us. If fUpdate is true, found transactions that already
 * exist in the wallet will be updated.
 */
int CWallet::ScanForWalletTransactions(CBlockIndex* pindexStart, bool fUpdate)
{
    int ret = 0;
    int64_t nNow = GetTime();

    CBlockIndex* pindex = pindexStart;
    {
        //LOCK2(cs_main, cs_wallet);

        // no need to read and scan block, if block was created before
        // our wallet birthday (as adjusted for block time variability)
        while (pindex && nTimeFirstKey && (pindex->GetBlockTime() < (nTimeFirstKey - 7200)))
            pindex = chainActive.Next(pindex);

        fAbortRescan = false;
        ShowProgress(_("Rescanning..."), 0); // show rescan progress in GUI as dialog or on splashscreen, if -rescan on startup

        int dProgressTip;
        {
            LOCK(cs_main);
            dProgressTip = chainActive.Height();
        }

        int dProgressStart = pindex ? pindex->nHeight : 0;
        int dProgressCurrent = dProgressStart;
        int dProgressTotal = dProgressTip - dProgressStart;
        int dProgressShow = 0;
        int dProgressShowPrev = 0;

        while (pindex && !fAbortRescan && !ShutdownRequested()) {
            dProgressShow = std::min(99, (int) (((dProgressCurrent - dProgressStart) * 100) / dProgressTotal));
            dProgressShow = std::max(1, dProgressShow);

            if ((pindex->nHeight % 100 == 0) && (dProgressTotal > 0))
            {
                if (dProgressShowPrev != dProgressShow)
                {
                    dProgressShowPrev = dProgressShow;
                    ShowProgress(_("Rescanning..."), dProgressShow);
                }
            }

            if (GetTime() >= nNow + 60) {
                nNow = GetTime();
                LogPrintf("Still rescanning. At block %d. Progress=%f\n", pindex->nHeight, dProgressShow);
            }

            CBlock block;
            ReadBlockFromDisk(block, pindex, Params().GetConsensus());
            {
                LOCK(cs_wallet);
                for (CTransaction& tx : block.vtx) {
                    if (AddToWalletIfInvolvingMe(tx, &block, fUpdate))
                        ret++;
                    }
            }

            pindex = chainActive.Next(pindex);

            // Update current height
            if (pindex) dProgressCurrent = pindex->nHeight;
        }

        if (pindex && fAbortRescan) {
            LogPrintf("Rescan aborted at block %d. Progress=%f\n", pindex->nHeight, dProgressCurrent);
        } else if (pindex && ShutdownRequested()) {
            LogPrintf("Rescan interrupted by shutdown request at block %d. Progress=%f\n", pindex->nHeight, dProgressCurrent);
        }

        ShowProgress(_("Rescanning..."), 100); // hide progress dialog in GUI
    }
    return ret;
}

void CWallet::ReacceptWalletTransactions()
{
    if (!fBroadcastTransactions)
        return;
    LOCK2(cs_main, cs_wallet);
    std::map<int64_t, CWalletTx*> mapSorted;

    for (PAIRTYPE(const uint256, CWalletTx) & item : mapWallet)
    {
        const uint256 &wtxid = item.first;
        CWalletTx &wtx = item.second;
        assert(wtx.GetHash() == wtxid);

        int nDepth = wtx.GetDepthInMainChain();

        if (!wtx.IsCoinGenerated() && nDepth < 0) {
            mapSorted.insert(std::make_pair(wtx.nOrderPos, &wtx));
        }
    }

    // Try to add wallet transactions back to memory pool
    for (PAIRTYPE(const int64_t, CWalletTx*)& item : mapSorted)
    {
        CWalletTx& wtx = *(item.second);

            // Try to add to memory pool
            //LOCK(mempool.cs);
            wtx.AcceptToMemoryPool(false);
        }
    }

bool CWalletTx::InMempool() const
{
    //LOCK(mempool.cs);
    if (mempool.exists(GetHash())) {
        return true;
    }
    return false;
}

void CWalletTx::RelayWalletTransaction(std::string strCommand)
{
    assert(pwallet->GetBroadcastTransactions());
    if (!IsCoinBase() && !isAbandoned() && GetDepthInMainChain() == 0)
    {
        /* GetDepthInMainChain already catches known conflicts. */
        if (InMempool() || AcceptToMemoryPool(false)) {
            uint256 hash = GetHash();
            LogPrintf("Relaying wtx %s %s\n", GetHash().ToString(), strCommand.c_str());

            if (strCommand == "ix") {
                mapTxLockReq.insert(make_pair(hash, (CTransaction) * this));
                CreateNewLock(((CTransaction) * this));
                RelayTransactionLockReq((CTransaction) * this, true);
            } else {
                RelayTransaction((CTransaction) * this);
            }
        }
    }
}

set<uint256> CWalletTx::GetConflicts() const
{
    set<uint256> result;
    if (pwallet != NULL) {
        uint256 myHash = GetHash();
        result = pwallet->GetConflicts(myHash);
        result.erase(myHash);
    }
    return result;
}

void CWallet::ResendWalletTransactions()
{
    // Do this infrequently and randomly to avoid giving away
    // that these are our transactions.
    if (GetTime() < nNextResend || !fBroadcastTransactions)
        return;
    bool fFirst = (nNextResend == 0);
    nNextResend = GetTime() + GetRand(30 * 60);
    if (fFirst)
        return;

    // Only do it if there's been a new block since last time
    if (nTimeBestReceived < nLastResend)
        return;
    nLastResend = GetTime();

    // Rebroadcast any of our txes that aren't in a block yet
    LogPrintf("ResendWalletTransactions()\n");
    {
        LOCK(cs_wallet);
        // Sort them in chronological order
        multimap<unsigned int, CWalletTx*> mapSorted;
        for (PAIRTYPE(const uint256, CWalletTx) & item : mapWallet) {
            CWalletTx& wtx = item.second;
            // Don't rebroadcast until it's had plenty of time that
            // it should have gotten in already by now.
            if (nTimeBestReceived - (int64_t)wtx.nTimeReceived > 5 * 60)
                mapSorted.insert(make_pair(wtx.nTimeReceived, &wtx));
        }
        for (PAIRTYPE(const unsigned int, CWalletTx*) & item : mapSorted) {
            CWalletTx& wtx = *item.second;
            wtx.RelayWalletTransaction();
        }
    }
}

/** @} */ // end of mapWallet


/** @defgroup Actions
 *
 * @{
 */


CAmount CWallet::GetBalance() const
{
    CAmount nTotal = 0;
    {
        LOCK2(cs_main, cs_wallet);
        for (map<uint256, CWalletTx>::const_iterator it = mapWallet.begin(); it != mapWallet.end(); ++it) {
            const CWalletTx* pcoin = &(*it).second;
            if (pcoin->IsTrusted())
                nTotal += pcoin->GetAvailableCredit();
        }
    }

    return nTotal;
}

CAmount CWallet::GetAnonymizableBalance() const
{
    CAmount nTotal = 0;
    {
        LOCK2(cs_main, cs_wallet);
        for (map<uint256, CWalletTx>::const_iterator it = mapWallet.begin(); it != mapWallet.end(); ++it) {
            const CWalletTx* pcoin = &(*it).second;

            if (pcoin->IsTrusted())
                nTotal += pcoin->GetAnonymizableCredit();
        }
    }

    return nTotal;
}

CAmount CWallet::GetAnonymizedBalance() const
{
    int64_t nTotal = 0;
    {
        LOCK(cs_wallet);
        for (map<uint256, CWalletTx>::const_iterator it = mapWallet.begin(); it != mapWallet.end(); ++it)
        {
            const CWalletTx* pcoin = &(*it).second;

            if (pcoin->IsTrusted())
            {
                int nDepth = pcoin->GetDepthInMainChain();

                for (unsigned int i = 0; i < pcoin->vout.size(); i++) {
                    //isminetype mine = IsMine(pcoin->vout[i]);
                    bool mine = IsMine(pcoin->vout[i]);
                    //COutput out = COutput(pcoin, i, nDepth, (mine & ISMINE_SPENDABLE) != ISMINE_NO);
                    COutput out = COutput(pcoin, i, nDepth, mine);
                    CTxIn vin = CTxIn(out.tx->GetHash(), out.i);

                    if(IsSpent(out.tx->GetHash(), i) || !IsMine(pcoin->vout[i]) || !IsDenominated(vin)) continue;
//                    if(pcoin->IsSpent(i) || !IsMine(pcoin->vout[i]) || !IsDenominated(vin)) continue;

                    int rounds = GetInputDarksendRounds(vin);
                    if(rounds >= nDarksendRounds){
                        nTotal += pcoin->vout[i].nValue;
                    }
                }
            }
        }
    }

    return nTotal;
}


// Note: calculated including unconfirmed,
// that's ok as long as we use it for informational purposes only
double CWallet::GetAverageAnonymizedRounds() const
{
    double fTotal = 0;
    double fCount = 0;

    {
        LOCK(cs_wallet);
        for (map<uint256, CWalletTx>::const_iterator it = mapWallet.begin(); it != mapWallet.end(); ++it)
        {
            const CWalletTx* pcoin = &(*it).second;

            if (pcoin->IsTrusted())
            {
                int nDepth = pcoin->GetDepthInMainChain();

                for (unsigned int i = 0; i < pcoin->vout.size(); i++) {
                    //isminetype mine = IsMine(pcoin->vout[i]);
                    bool mine = IsMine(pcoin->vout[i]);
                    //COutput out = COutput(pcoin, i, nDepth, (mine & ISMINE_SPENDABLE) != ISMINE_NO);
                    COutput out = COutput(pcoin, i, nDepth, mine);
                    CTxIn vin = CTxIn(out.tx->GetHash(), out.i);

                    if(IsSpent(out.tx->GetHash(), i) || !IsMine(pcoin->vout[i]) || !IsDenominated(vin)) continue;
//                    if(pcoin->IsSpent(i) || !IsMine(pcoin->vout[i]) || !IsDenominated(vin)) continue;

                    int rounds = GetInputDarksendRounds(vin);
                    fTotal += (float)rounds;
                    fCount += 1;
                }
            }
        }
    }

    if(fCount == 0) return 0;

    return fTotal/fCount;
}


// Note: calculated including unconfirmed,
// that's ok as long as we use it for informational purposes only
CAmount CWallet::GetNormalizedAnonymizedBalance() const
{
    CAmount nTotal = 0;

    {
        LOCK2(cs_main, cs_wallet);
        for (map<uint256, CWalletTx>::const_iterator it = mapWallet.begin(); it != mapWallet.end(); ++it) {
            const CWalletTx* pcoin = &(*it).second;

            uint256 hash = (*it).first;

            for (unsigned int i = 0; i < pcoin->vout.size(); i++) {
                CTxIn vin = CTxIn(hash, i);

                if (IsSpent(hash, i) || IsMine(pcoin->vout[i]) != ISMINE_SPENDABLE || !IsDenominated(vin)) continue;
                if (pcoin->GetDepthInMainChain() < 0) continue;

                int rounds = GetInputDarkSendRounds(vin);
                nTotal += pcoin->vout[i].nValue * rounds / nDarksendRounds;
            }
        }
    }

    return nTotal;
}

CAmount CWallet::GetDenominatedBalance(bool unconfirmed) const
{
    CAmount nTotal = 0;
    {
        LOCK2(cs_main, cs_wallet);
        for (map<uint256, CWalletTx>::const_iterator it = mapWallet.begin(); it != mapWallet.end(); ++it) {
            const CWalletTx* pcoin = &(*it).second;

            nTotal += pcoin->GetDenominatedCredit(unconfirmed);
        }
    }

    return nTotal;
}

CAmount CWallet::GetDenominatedBalance(bool onlyDenom, bool onlyUnconfirmed) const
{
    int64_t nTotal = 0;
    {
        LOCK(cs_wallet);
        for (map<uint256, CWalletTx>::const_iterator it = mapWallet.begin(); it != mapWallet.end(); ++it) {
            const CWalletTx* pcoin = &(*it).second;

            int nDepth = pcoin->GetDepthInMainChain();

            // skip conflicted
            if(nDepth < 0) continue;

            bool unconfirmed = (!IsFinalTx(*pcoin) || (!pcoin->IsTrusted() && nDepth == 0));
            if(onlyUnconfirmed != unconfirmed) continue;

            for (unsigned int i = 0; i < pcoin->vout.size(); i++) {
                //isminetype mine = IsMine(pcoin->vout[i]);
                bool mine = IsMine(pcoin->vout[i]);
                //COutput out = COutput(pcoin, i, nDepth, (mine & ISMINE_SPENDABLE) != ISMINE_NO);
                COutput out = COutput(pcoin, i, nDepth, mine);

                if(IsSpent(out.tx->GetHash(), i)) continue;
//                if(pcoin->IsSpent(i)) continue;
                if(!IsMine(pcoin->vout[i])) continue;
                if(onlyDenom != IsDenominatedAmount(pcoin->vout[i].nValue)) continue;

                nTotal += pcoin->vout[i].nValue;
            }
        }
    }

    return nTotal;
}

CAmount CWallet::GetUnconfirmedBalance() const
{
    CAmount nTotal = 0;
    {
        LOCK2(cs_main, cs_wallet);
        for (map<uint256, CWalletTx>::const_iterator it = mapWallet.begin(); it != mapWallet.end(); ++it) {
            const CWalletTx* pcoin = &(*it).second;
            if (!IsFinalTx(*pcoin) || (!pcoin->IsTrusted() && pcoin->GetDepthInMainChain() == 0))
                nTotal += pcoin->GetAvailableCredit();
        }
    }
    return nTotal;
}

CAmount CWallet::GetImmatureBalance() const
{
    CAmount nTotal = 0;
    {
        LOCK2(cs_main, cs_wallet);
        for (map<uint256, CWalletTx>::const_iterator it = mapWallet.begin(); it != mapWallet.end(); ++it) {
            const CWalletTx* pcoin = &(*it).second;
            nTotal += pcoin->GetImmatureCredit();
        }
    }
    return nTotal;
}

CAmount CWallet::GetWatchOnlyBalance() const
{
    CAmount nTotal = 0;
    {
        LOCK2(cs_main, cs_wallet);
        for (map<uint256, CWalletTx>::const_iterator it = mapWallet.begin(); it != mapWallet.end(); ++it) {
            const CWalletTx* pcoin = &(*it).second;
            if (pcoin->IsTrusted())
                nTotal += pcoin->GetAvailableWatchOnlyCredit();
        }
    }

    return nTotal;
}

CAmount CWallet::GetUnconfirmedWatchOnlyBalance() const
{
    CAmount nTotal = 0;
    {
        LOCK2(cs_main, cs_wallet);
        for (map<uint256, CWalletTx>::const_iterator it = mapWallet.begin(); it != mapWallet.end(); ++it) {
            const CWalletTx* pcoin = &(*it).second;
            if (!IsFinalTx(*pcoin) || (!pcoin->IsTrusted() && pcoin->GetDepthInMainChain() == 0))
                nTotal += pcoin->GetAvailableWatchOnlyCredit();
        }
    }
    return nTotal;
}

CAmount CWallet::GetImmatureWatchOnlyBalance() const
{
    CAmount nTotal = 0;
    {
        LOCK2(cs_main, cs_wallet);
        for (map<uint256, CWalletTx>::const_iterator it = mapWallet.begin(); it != mapWallet.end(); ++it) {
            const CWalletTx* pcoin = &(*it).second;
            nTotal += pcoin->GetImmatureWatchOnlyCredit();
        }
    }
    return nTotal;
}


/**
 * populate vCoins with vector of available COutputs.
 */
void CWallet::AvailableCoins(vector<COutput>& vCoins, bool fOnlyConfirmed, const CCoinControl* coinControl, bool fIncludeZeroValue, AvailableCoinsType nCoinType, bool fUseIX) const
{
    vCoins.clear();

    {
        LOCK2(cs_main, cs_wallet);
        for (map<uint256, CWalletTx>::const_iterator it = mapWallet.begin(); it != mapWallet.end(); ++it) {
            const uint256& wtxid = it->first;
            const CWalletTx* pcoin = &(*it).second;

            if (!CheckFinalTx(*pcoin))
                continue;

            if (fOnlyConfirmed && !pcoin->IsTrusted())
                continue;

            if (pcoin->IsCoinGenerated() && pcoin->GetBlocksToMaturity() > 0)
                continue;

            const int nDepth = pcoin->GetDepthInMainChain(false);
            // do not use IX for inputs that have less then 6 blockchain confirmations
            if (fUseIX && nDepth < 6)
                continue;

            // We should not consider coins which aren't at least in our mempool
            // It's possible for these to be conflicted via ancestors which we may never be able to detect
            if (nDepth == 0 && !pcoin->InMempool())
                continue;

            for (unsigned int i = 0; i < pcoin->vout.size(); i++) {
                bool found = false;
                if (nCoinType == ONLY_DENOMINATED) {
                    //should make this a vector
                    found = IsDenominatedAmount(pcoin->vout[i].nValue);
                } else if (nCoinType == ONLY_NONDENOMINATED || nCoinType == ONLY_NONDENOMINATED_NOTMN) {
                    // Do not use collateral or denominated amounts.
                    found = !IsCollateralAmount(pcoin->vout[i].nValue);
                    if (found) found = !IsDenominatedAmount(pcoin->vout[i].nValue);
                    if (found && nCoinType == ONLY_NONDENOMINATED_NOTMN) // do not use Hot MN funds
                        found = (pcoin->vout[i].nValue != GetMNCollateral(chainActive.Height()) * COIN);
                } else {
                    found = true;
                }
                if (!found) continue;

                isminetype mine = IsMine(pcoin->vout[i]);
                if (mine && !(IsSpent(wtxid, i)) && mine != ISMINE_NO &&
                    !IsLockedCoin((*it).first, i) && pcoin->vout[i].nValue > 0 &&
                    (!coinControl || !coinControl->HasSelected() || coinControl->IsSelected((*it).first, i))) {
                    COutput output(pcoin, i, nDepth, mine);
#                   if defined(DEBUG_DUMP_STAKING_INFO)&&defined(DEBUG_DUMP_AvailableCoins_Coin)
                    DEBUG_DUMP_AvailableCoins_Coin();
#                   endif
                    vCoins.push_back(output);
                }
            }
        }
    }
}

void CWallet::AvailableCoinsMN(vector<COutput>& vCoins, bool fOnlyConfirmed, const CCoinControl *coinControl, AvailableCoinsType coin_type, bool useIX) const
{
    vCoins.clear();

    {
        LOCK2(cs_main, cs_wallet);
        for (map<uint256, CWalletTx>::const_iterator it = mapWallet.begin(); it != mapWallet.end(); ++it) {
            const uint256& wtxid = it->first;
            const CWalletTx* pcoin = &(*it).second;

            if (!IsFinalTx(*pcoin))
                continue;

            if (fOnlyConfirmed && !pcoin->IsTrusted())
                continue;

            if (pcoin->IsCoinBase() && pcoin->GetBlocksToMaturity() > 0)
                continue;

            if (pcoin->IsCoinStake() && pcoin->GetBlocksToMaturity() > 0)
                continue;

            const int nDepth = pcoin->GetDepthInMainChain();
            if (nDepth <= 0) // LuxNOTE: coincontrol fix / ignore 0 confirm
                continue;

            // do not use IX for inputs that have less then 6 blockchain confirmations
            if (useIX && nDepth < 6)
                continue;

            for (unsigned int i = 0; i < pcoin->vout.size(); i++) {
                bool found = false;
                if(coin_type == ONLY_DENOMINATED) {
                    //should make this a vector
                    found = IsDenominatedAmount(pcoin->vout[i].nValue);
                } else if(coin_type == ONLY_NONDENOMINATED || coin_type == ONLY_NONDENOMINATED_NOTMN) {
                    found = true;
                    if (IsCollateralAmount(pcoin->vout[i].nValue)) continue; // do not use collateral amounts
                    found = !IsDenominatedAmount(pcoin->vout[i].nValue);
                    if(found && coin_type == ONLY_NONDENOMINATED_NOTMN) found = (pcoin->vout[i].nValue != GetMNCollateral(chainActive.Height()) * COIN); // do not use MN funds
                } else {
                    found = true;
                }
                if(!found) continue;

                bool mine = IsMine(pcoin->vout[i]);

                if (!(IsSpent(wtxid, i)) &&
                    !IsLockedCoin((*it).first, i) && pcoin->vout[i].nValue > 0 &&
                    (!coinControl || !coinControl->HasSelected() || coinControl->IsSelected((*it).first, i)))
                    vCoins.push_back(COutput(pcoin, i, nDepth, mine));
            }
        }
    }
}

map<CTxDestination, vector<COutput> > CWallet::AvailableCoinsByAddress(bool fConfirmed, CAmount maxCoinValue)
{
    vector<COutput> vCoins;
    AvailableCoins(vCoins, fConfirmed);

    map<CTxDestination, vector<COutput> > mapCoins;
    for (COutput out : vCoins) {
        if (maxCoinValue > 0 && out.tx->vout[out.i].nValue > maxCoinValue)
            continue;

        CTxDestination address;
        if (!ExtractDestination(out.tx->vout[out.i].scriptPubKey, address))
            continue;

        mapCoins[address].push_back(out);
    }

    return mapCoins;
}

static void ApproximateBestSubset(vector<pair<CAmount, pair<const CWalletTx*, unsigned int> > > vValue, const CAmount& nTotalLower, const CAmount& nTargetValue, vector<char>& vfBest, CAmount& nBest, int iterations = 1000)
{
    vector<char> vfIncluded;

    vfBest.assign(vValue.size(), true);
    nBest = nTotalLower;

    seed_insecure_rand();

    for (int nRep = 0; nRep < iterations && nBest != nTargetValue; nRep++) {
        vfIncluded.assign(vValue.size(), false);
        CAmount nTotal = 0;
        bool fReachedTarget = false;
        for (int nPass = 0; nPass < 2 && !fReachedTarget; nPass++) {
            for (unsigned int i = 0; i < vValue.size(); i++) {
                //The solver here uses a randomized algorithm,
                //the randomness serves no real security purpose but is just
                //needed to prevent degenerate behavior and it is important
                //that the rng is fast. We do not use a constant random sequence,
                //because there may be some privacy improvement by making
                //the selection random.
                if (nPass == 0 ? insecure_rand() & 1 : !vfIncluded[i]) {
                    nTotal += vValue[i].first;
                    vfIncluded[i] = true;
                    if (nTotal >= nTargetValue) {
                        fReachedTarget = true;
                        if (nTotal < nBest) {
                            nBest = nTotal;
                            vfBest = vfIncluded;
                        }
                        nTotal -= vValue[i].first;
                        vfIncluded[i] = false;
                    }
                }
            }
        }
    }
}


// TODO: find appropriate place for this sort function
// move denoms down
bool less_then_denom(const COutput& out1, const COutput& out2)
{
    const CWalletTx* pcoin1 = out1.tx;
    const CWalletTx* pcoin2 = out2.tx;

    bool found1 = false;
    bool found2 = false;
    for (int64_t d : darkSendDenominations) // loop through predefined denoms
    {
        if (pcoin1->vout[out1.i].nValue == d) found1 = true;
        if (pcoin2->vout[out2.i].nValue == d) found2 = true;
    }
    return (!found1 && found2);
}

bool CWallet::MintableCoins()
{
    if (GetBalance() <= stake->GetReservedBalance())
        return false;

    vector<COutput> vCoins;
    AvailableCoins(vCoins, true);

    for (const COutput& out : vCoins) {
        if (GetTime() > stake->GetStakeAge(out.tx->GetTxTime()))
            return true;
    }

    return false;
}

bool CWallet::SelectCoinsMinConf(const std::string &account, const CAmount& nTargetValue, int nConfMine, int nConfTheirs, vector<COutput> vCoins, set<pair<const CWalletTx*, unsigned int> >& setCoinsRet, CAmount& nValueRet) const
{
    setCoinsRet.clear();
    nValueRet = 0;

    // List of values less than target
    pair<CAmount, pair<const CWalletTx*, unsigned int> > coinLowestLarger;
    coinLowestLarger.first = std::numeric_limits<CAmount>::max();
    coinLowestLarger.second.first = NULL;
    vector<pair<CAmount, pair<const CWalletTx*, unsigned int> > > vValue;
    CAmount nTotalLower = 0;

    random_shuffle(vCoins.begin(), vCoins.end(), GetRandInt);

    // move denoms down on the list
    sort(vCoins.begin(), vCoins.end(), less_then_denom);

    // try to find nondenom first to prevent unneeded spending of mixed coins
    for (unsigned int tryDenom = 0; tryDenom < 2; tryDenom++) {
        if (fDebug) LogPrint("selectcoins", "tryDenom: %d\n", tryDenom);
        vValue.clear();
        nTotalLower = 0;
        for (const COutput& output : vCoins) {
            if (!output.fSpendable)
                continue;

            const CWalletTx* pcoin = output.tx;

            //            if (fDebug) LogPrint("selectcoins", "value %s confirms %d\n", FormatMoney(pcoin->vout[output.i].nValue), output.nDepth);
            if (output.nDepth < (pcoin->IsFromMe(ISMINE_ALL) ? nConfMine : nConfTheirs))
                continue;

            int i = output.i;
            CAmount n = pcoin->vout[i].nValue;
            if (tryDenom == 0 && IsDenominatedAmount(n)) continue; // we don't want denom values on first run

            pair<CAmount, pair<const CWalletTx*, unsigned int> > coin = make_pair(n, make_pair(pcoin, i));

            if (n == nTargetValue) {
                setCoinsRet.insert(coin.second);
                nValueRet += coin.first;
                return true;
            } else if (n < nTargetValue + CENT) {
                vValue.push_back(coin);
                nTotalLower += n;
            } else if (n < coinLowestLarger.first) {
                coinLowestLarger = coin;
            }
        }

        if (nTotalLower == nTargetValue) {
            for (unsigned int i = 0; i < vValue.size(); ++i) {
                setCoinsRet.insert(vValue[i].second);
                nValueRet += vValue[i].first;
            }
            return true;
        }

        if (nTotalLower < nTargetValue) {
            if (coinLowestLarger.second.first == NULL) // there is no input larger than nTargetValue
            {
                if (tryDenom == 0)
                    // we didn't look at denom yet, let's do it
                    continue;
                else
                    // we looked at everything possible and didn't find anything, no luck
                    return false;
            }
            setCoinsRet.insert(coinLowestLarger.second);
            nValueRet += coinLowestLarger.first;
            return true;
        }

        // nTotalLower > nTargetValue
        break;
    }

    // Solve subset sum by stochastic approximation
    sort(vValue.rbegin(), vValue.rend(), CompareValueOnly());
    vector<char> vfBest;
    CAmount nBest;

    ApproximateBestSubset(vValue, nTotalLower, nTargetValue, vfBest, nBest, 1000);
    if (nBest != nTargetValue && nTotalLower >= nTargetValue + CENT)
        ApproximateBestSubset(vValue, nTotalLower, nTargetValue + CENT, vfBest, nBest, 1000);

    // If we have a bigger coin and (either the stochastic approximation didn't find a good solution,
    //                                   or the next bigger coin is closer), return the bigger coin
    if (coinLowestLarger.second.first &&
        ((nBest != nTargetValue && nBest < nTargetValue + CENT) || coinLowestLarger.first <= nBest)) {
        setCoinsRet.insert(coinLowestLarger.second);
        nValueRet += coinLowestLarger.first;
    } else {
        string s = "CWallet::SelectCoinsMinConf best subset: ";
        for (unsigned int i = 0; i < vValue.size(); i++) {
            if (vfBest[i]) {
                setCoinsRet.insert(vValue[i].second);
                nValueRet += vValue[i].first;
                s += FormatMoney(vValue[i].first) + " ";
            }
        }
        LogPrintf("%s - total %s\n", s, FormatMoney(nBest));
    }

    return true;
}

bool CWallet::SelectCoins(const std::string &account, const CAmount& nTargetValue, set<pair<const CWalletTx*, unsigned int> >& setCoinsRet, CAmount& nValueRet, const CCoinControl* coinControl, AvailableCoinsType coin_type, bool useIX) const
{
    // Note: this function should never be used for "always free" tx types like dstx

    vector<COutput> vCoins;
    AvailableCoins(vCoins, true, coinControl, false, coin_type, useIX);

    // coin control -> return all selected outputs (we want all selected to go into the transaction for sure)
    if (coinControl && coinControl->HasSelected()) {
        for (const COutput& out : vCoins) {
            if (!out.fSpendable) continue;

            if (coin_type == ONLY_DENOMINATED) {
                CTxIn vin = CTxIn(out.tx->GetHash(), out.i);
                int rounds = GetInputDarkSendRounds(vin);
                // make sure it's actually anonymized
                if (rounds < nDarksendRounds) continue;
            }
            nValueRet += out.tx->vout[out.i].nValue;
            setCoinsRet.insert(make_pair(out.tx, out.i));
            }
        return (nValueRet >= nTargetValue);
    }

    //if we're doing only denominated, we need to round up to the nearest .1 LUX
    if (coin_type == ONLY_DENOMINATED) {
        // Make outputs by looping through denominations, from large to small
        for (int64_t v : darkSendDenominations) {
            for (const COutput& out : vCoins) {
                const CTxOut& txout = out.tx->vout[out.i];
                if (txout.nValue == v //make sure it's the denom we're looking for
                    && nValueRet + txout.nValue < nTargetValue + (0.1 * COIN) + 100 //round the amount up to .1 LUX over
                    ) {

                    CTxIn vin = CTxIn(out.tx->GetHash(), out.i);
                    int rounds = GetInputDarkSendRounds(vin);
                    if (rounds < nDarksendRounds) // make sure it's actually anonymized
                        continue;
                     nValueRet += out.tx->vout[out.i].nValue;
                    setCoinsRet.insert(make_pair(out.tx, out.i));
                    }
                }
            }
        return (nValueRet >= nTargetValue);
    }

    return (SelectCoinsMinConf(account, nTargetValue, 1, 6, vCoins, setCoinsRet, nValueRet) ||
            SelectCoinsMinConf(account, nTargetValue, 1, 1, vCoins, setCoinsRet, nValueRet) ||
            (bSpendZeroConfChange && SelectCoinsMinConf(account, nTargetValue, 0, 1, vCoins, setCoinsRet, nValueRet)));
}

struct CompareByPriority {
    bool operator()(const COutput& t1,
        const COutput& t2) const
    {
        return t1.Priority() > t2.Priority();
    }
};

bool CWallet::SelectCoinsByDenominations(int nDenom, int64_t nValueMin, int64_t nValueMax, std::vector<CTxIn>& vCoinsRet, std::vector<COutput>& vCoinsRet2, int64_t& nValueRet, int nDarksendRoundsMin, int nDarksendRoundsMax)
{
    vCoinsRet.clear();
    nValueRet = 0;

    vCoinsRet2.clear();
    vector<COutput> vCoins;
    AvailableCoins(vCoins, true, NULL, false, ONLY_DENOMINATED);

    std::random_shuffle(vCoins.rbegin(), vCoins.rend());

    //keep track of each denomination that we have
    bool fFound10000 = false;
    bool fFound1000 = false;
    bool fFound100 = false;
    bool fFound10 = false;
    bool fFound1 = false;
    bool fFoundDot1 = false;

    //Check to see if any of the denomination are off, in that case mark them as fulfilled
    if (!(nDenom & (1 << 0))) fFound10000 = true;
    if (!(nDenom & (1 << 1))) fFound1000 = true;
    if (!(nDenom & (1 << 2))) fFound100 = true;
    if (!(nDenom & (1 << 3))) fFound10 = true;
    if (!(nDenom & (1 << 4))) fFound1 = true;
    if (!(nDenom & (1 << 5))) fFoundDot1 = true;

    for (const COutput& out : vCoins) {
        // masternode-like input should not be selected by AvailableCoins now anyway
        //if(out.tx->vout[out.i].nValue == DARKSEND_COLLATERAL) continue;
        if (nValueRet + out.tx->vout[out.i].nValue <= nValueMax) {
            bool fAccepted = false;

            // Function returns as follows:
            //
            // bit 0 - 10000 LUX+1 ( bit on if present )
            // bit 1 - 1000 LUX+1
            // bit 2 - 100 LUX+1
            // bit 3 - 10 LUX+1
            // bit 4 - 1 LUX+1
            // bit 5 - .1 LUX+1

            CTxIn vin = CTxIn(out.tx->GetHash(), out.i);

            int rounds = GetInputDarkSendRounds(vin);
            if (rounds >= nDarksendRoundsMax) continue;
            if (rounds < nDarksendRoundsMin) continue;

            if (fFound10000 && fFound1000 && fFound100 && fFound10 && fFound1 && fFoundDot1) { //if fulfilled
                //we can return this for submission
                if (nValueRet >= nValueMin) {
                    //random reduce the max amount we'll submit for anonymity
                    nValueMax -= (rand() % (nValueMax / 5));
                    //on average use 50% of the inputs or less
                    int r = (rand() % (int)vCoins.size());
                    if ((int)vCoinsRet.size() > r) return true;
                }
                //Denomination criterion has been met, we can take any matching denominations
                if ((nDenom & (1 << 0)) && out.tx->vout[out.i].nValue == ((10000 * COIN) + 10000000)) {
                    fAccepted = true;
                } else if ((nDenom & (1 << 1)) && out.tx->vout[out.i].nValue == ((1000 * COIN) + 1000000)) {
                    fAccepted = true;
                } else if ((nDenom & (1 << 2)) && out.tx->vout[out.i].nValue == ((100 * COIN) + 100000)) {
                    fAccepted = true;
                } else if ((nDenom & (1 << 3)) && out.tx->vout[out.i].nValue == ((10 * COIN) + 10000)) {
                    fAccepted = true;
                } else if ((nDenom & (1 << 4)) && out.tx->vout[out.i].nValue == ((1 * COIN) + 1000)) {
                    fAccepted = true;
                } else if ((nDenom & (1 << 5)) && out.tx->vout[out.i].nValue == ((.1 * COIN) + 100)) {
                    fAccepted = true;
                }
            } else {
                //Criterion has not been satisfied, we will only take 1 of each until it is.
                if ((nDenom & (1 << 0)) && out.tx->vout[out.i].nValue == ((10000 * COIN) + 10000000)) {
                    fAccepted = true;
                    fFound10000 = true;
                } else if ((nDenom & (1 << 1)) && out.tx->vout[out.i].nValue == ((1000 * COIN) + 1000000)) {
                    fAccepted = true;
                    fFound1000 = true;
                } else if ((nDenom & (1 << 2)) && out.tx->vout[out.i].nValue == ((100 * COIN) + 100000)) {
                    fAccepted = true;
                    fFound100 = true;
                } else if ((nDenom & (1 << 3)) && out.tx->vout[out.i].nValue == ((10 * COIN) + 10000)) {
                    fAccepted = true;
                    fFound10 = true;
                } else if ((nDenom & (1 << 4)) && out.tx->vout[out.i].nValue == ((1 * COIN) + 1000)) {
                    fAccepted = true;
                    fFound1 = true;
                } else if ((nDenom & (1 << 5)) && out.tx->vout[out.i].nValue == ((.1 * COIN) + 100)) {
                    fAccepted = true;
                    fFoundDot1 = true;
                }
            }
            if (!fAccepted) continue;

            vin.prevPubKey = out.tx->vout[out.i].scriptPubKey; // the inputs PubKey
            nValueRet += out.tx->vout[out.i].nValue;
            vCoinsRet.push_back(vin);
            vCoinsRet2.push_back(out);
        }
    }

    return (nValueRet >= nValueMin && fFound10000 && fFound1000 && fFound100 && fFound10 && fFound1 && fFoundDot1);
}

bool CWallet::SelectCoinsDark(CAmount nValueMin, CAmount nValueMax, std::vector<CTxIn>& setCoinsRet, CAmount& nValueRet, int nDarksendRoundsMin, int nDarksendRoundsMax) const
{
    CCoinControl* coinControl = NULL;

    setCoinsRet.clear();
    nValueRet = 0;

    vector<COutput> vCoins;
    AvailableCoins(vCoins, true, coinControl, false, nDarksendRoundsMin < 0 ? ONLY_NONDENOMINATED_NOTMN : ONLY_DENOMINATED);

    set<pair<const CWalletTx*, unsigned int> > setCoinsRet2;

    //order the array so largest nondenom are first, then denominations, then very small inputs.
    sort(vCoins.rbegin(), vCoins.rend(), CompareByPriority());

    //the first thing we get is a fee input, then we'll use as many denominated as possible. then the rest
    for (const COutput& out : vCoins) {
        //there's no reason to allow inputs less than 1 COIN into DS (other than denominations smaller than that amount)
        if (out.tx->vout[out.i].nValue < 1*COIN && out.tx->vout[out.i].nValue != (.1*COIN)+100) continue;
        if (fMasterNode && out.tx->vout[out.i].nValue == GetMNCollateral(chainActive.Height()) * COIN) continue; //masternode input

        if (nValueRet + out.tx->vout[out.i].nValue <= nValueMax) {
            CTxIn vin = CTxIn(out.tx->GetHash(), out.i);

            int rounds = GetInputDarksendRounds(vin);
            if (rounds >= nDarksendRoundsMax) continue;
            if (rounds < nDarksendRoundsMin) continue;

            vin.prevPubKey = out.tx->vout[out.i].scriptPubKey; // the inputs PubKey
            nValueRet += out.tx->vout[out.i].nValue;
            setCoinsRet.push_back(vin);
            setCoinsRet2.insert(make_pair(out.tx, out.i));
        }
    }

    // if it's more than min, we're good to return
    if (nValueRet >= nValueMin) return true;

    return false;
}

bool CWallet::SelectCoinsCollateral(std::vector<CTxIn>& setCoinsRet, int64_t& nValueRet) const
{
    vector<COutput> vCoins;

    //LogPrintf(" selecting coins for collateral\n");
    AvailableCoins(vCoins);

    //LogPrintf("found coins %d\n", (int)vCoins.size());

    set<pair<const CWalletTx*, unsigned int> > setCoinsRet2;

    for (const COutput& out : vCoins) {
        // collateral inputs will always be a multiple of DARSEND_COLLATERAL, up to five
        if (IsCollateralAmount(out.tx->vout[out.i].nValue)) {
            CTxIn vin = CTxIn(out.tx->GetHash(), out.i);

            vin.prevPubKey = out.tx->vout[out.i].scriptPubKey; // the inputs PubKey
            nValueRet += out.tx->vout[out.i].nValue;
            setCoinsRet.push_back(vin);
            setCoinsRet2.insert(make_pair(out.tx, out.i));
            return true;
        }
    }

    return false;
}

int CWallet::CountInputsWithAmount(int64_t nInputAmount)
{
    int64_t nTotal = 0;
    {
        LOCK(cs_wallet);
        for (map<uint256, CWalletTx>::const_iterator it = mapWallet.begin(); it != mapWallet.end(); ++it) {
            const CWalletTx* pcoin = &(*it).second;
            if (pcoin->IsTrusted()) {
                int nDepth = pcoin->GetDepthInMainChain(false);

                for (unsigned int i = 0; i < pcoin->vout.size(); i++) {
                    COutput out = COutput(pcoin, i, nDepth, true);
                    CTxIn vin = CTxIn(out.tx->GetHash(), out.i);

                    if (out.tx->vout[out.i].nValue != nInputAmount) continue;
                    if (!IsDenominatedAmount(pcoin->vout[i].nValue)) continue;
                    if (IsSpent(out.tx->GetHash(), i) || IsMine(pcoin->vout[i]) != ISMINE_SPENDABLE || !IsDenominated(vin)) continue;

                    nTotal++;
                }
            }
        }
    }

    return nTotal;
}

bool CWallet::HasCollateralInputs(bool fOnlyConfirmed) const
{
    vector<COutput> vCoins;
    AvailableCoins(vCoins, fOnlyConfirmed);

    int nFound = 0;
    for (const COutput& out : vCoins)
        if (IsCollateralAmount(out.tx->vout[out.i].nValue)) nFound++;

    return nFound > 0;
}

bool CWallet::IsCollateralAmount(int64_t nInputAmount) const
{
    return  nInputAmount == (DARKSEND_COLLATERAL * 5)+DARKSEND_FEE ||
            nInputAmount == (DARKSEND_COLLATERAL * 4)+DARKSEND_FEE ||
            nInputAmount == (DARKSEND_COLLATERAL * 3)+DARKSEND_FEE ||
            nInputAmount == (DARKSEND_COLLATERAL * 2)+DARKSEND_FEE ||
            nInputAmount == (DARKSEND_COLLATERAL * 1)+DARKSEND_FEE;
}

bool CWallet::CreateCollateralTransaction(CMutableTransaction& txCollateral, std::string& strReason)
{
    /*
        To doublespend a collateral transaction, it will require a fee higher than this. So there's
        still a significant cost.
    */
    CAmount nFeeRet = 1 * COIN;

    txCollateral.vin.clear();
    txCollateral.vout.clear();

    CReserveKey reservekey(this);
    CAmount nValueIn2 = 0;
    std::vector<CTxIn> vCoinsCollateral;

    if (!SelectCoinsCollateral(vCoinsCollateral, nValueIn2)) {
        strReason = "Error: DarkSend requires a collateral transaction and could not locate an acceptable input!";
        return false;
    }

    // make our change address
    CScript scriptChange;
    CPubKey vchPubKey;
    assert(reservekey.GetReservedKey(vchPubKey)); // should never fail, as we just unlocked
    scriptChange = GetScriptForDestination(vchPubKey.GetID());
    reservekey.KeepKey();

    for (CTxIn v : vCoinsCollateral)
        txCollateral.vin.push_back(v);

    if (nValueIn2 - DARKSEND_COLLATERAL - nFeeRet > 0) {
        //pay collateral charge in fees
        CTxOut vout3 = CTxOut(nValueIn2 - DARKSEND_COLLATERAL, scriptChange);
        txCollateral.vout.push_back(vout3);
    }

    int vinNumber = 0;
    for (CTxIn v : txCollateral.vin) {
        CTransaction txPrev;
        uint256 prevBlockHash;
        //Find previous transaction with the same output as txNew input
        if (!GetTransaction(v.prevout.hash, txPrev, Params().GetConsensus(), prevBlockHash)) {
            strReason = "CDarkSendPool::MutateTxSign() - Signing - Failed to get previous transaction\n";
            return false;
        }
        const CAmount& amount = txPrev.vout[v.prevout.n].nValue;
        if (!SignSignature(*this, v.prevPubKey, txCollateral, vinNumber, amount, int(SIGHASH_ALL | SIGHASH_ANYONECANPAY))) {
            for (CTxIn v : vCoinsCollateral)
                UnlockCoin(v.prevout);

            strReason = "CDarkSendPool::Sign - Unable to sign collateral transaction! \n";
            return false;
        }
        vinNumber++;
    }

    return true;
}

bool CWallet::ConvertList(std::vector<CTxIn> vCoins, std::vector<int64_t>& vecAmounts)
{
    for (CTxIn i : vCoins) {
        if (mapWallet.count(i.prevout.hash)) {
            CWalletTx& wtx = mapWallet[i.prevout.hash];
            if (i.prevout.n < wtx.vout.size()) {
                vecAmounts.push_back(wtx.vout[i.prevout.n].nValue);
            }
        } else {
            LogPrintf("ConvertList -- Couldn't find transaction\n");
        }
    }
    return true;
}

OutputType CWallet::TransactionChangeType(const std::vector<std::pair<CScript, CAmount> >& vecSend)
{
    // If -changetype is specified, always use that change type.
    if (g_change_type != OUTPUT_TYPE_NONE) {
        return g_change_type;
    }

    // if g_address_type is legacy, use legacy address as change (even
    // if some of the outputs are P2WPKH or P2WSH).
    if (g_address_type == OUTPUT_TYPE_LEGACY) {
        return OUTPUT_TYPE_LEGACY;
    }

    // if any destination is P2WPKH or P2WSH, use P2WPKH for the change
    // output.
    for (const auto& recipient : vecSend) {
        // Check if any destination contains a witness program:
        int witnessversion = 0;
        std::vector<unsigned char> witnessprogram;
        if (recipient.first.IsWitnessProgram(witnessversion, witnessprogram)) {
            return OUTPUT_TYPE_BECH32;
        }
    }

    // else use g_address_type for change
    return g_address_type;
}

bool CWallet::CreateTransaction(const vector<pair<CScript, CAmount> >& vecSend, CWalletTx& wtxNew, CReserveKey& reservekey, CAmount& nFeeRet, int& nChangePosInOut, std::string& strFailReason, const CCoinControl* coinControl, AvailableCoinsType coin_type, bool useIX, CAmount nFeePay, CAmount nGasFee)
{
#   if defined(DEBUG_DUMP_STAKING_INFO) && defined(DEBUG_DUMP_CreateTransaction_1)
    DEBUG_DUMP_CreateTransaction_1();
#   endif

    if (useIX && nFeePay < CENT) nFeePay = CENT;

    CAmount nValue = 0;
    int nChangePosRequest = nChangePosInOut;

    for (const PAIRTYPE(CScript, CAmount) & s : vecSend) {
        if (nValue < 0 || s.second < 0) {
            strFailReason = _("Transaction amounts must be positive");
            return false;
        }
        nValue += s.second;
    }
    if (vecSend.empty() || nValue < 0) {
        strFailReason = _("Transaction amounts must be positive");
        return false;
    }

    wtxNew.fTimeReceivedIsTxTime = true;
    wtxNew.BindWallet(this);
    CMutableTransaction txNew;

    {
        LOCK2(cs_main, cs_wallet);
        {
            nFeeRet = 0;
            if (nFeePay > 0) nFeeRet = nFeePay;
            while (true) {
                nChangePosInOut = nChangePosRequest;
                txNew.vin.clear();
                txNew.vout.clear();
                wtxNew.fFromMe = true;

                CAmount nTotalValue = nValue + nFeeRet;
                double dPriority = 0;

                // vouts to the payees
                if (coinControl && !coinControl->fSplitBlock) {
                    for (const PAIRTYPE(CScript, CAmount) & s : vecSend) {
                        CTxOut txout(s.second, s.first);
                        if (txout.IsDust(::minRelayTxFee)) {
                            strFailReason = _("Transaction amount too small");
                            return false;
                        }
                        txNew.vout.push_back(txout);
                    }
                } else { //UTXO Splitter Transaction
                    int nSplitBlock;

                    if (coinControl)
                        nSplitBlock = coinControl->nSplitBlock;
                    else
                        nSplitBlock = 1;

                    for (const PAIRTYPE(CScript, CAmount) & s : vecSend) {
                        for (int i = 0; i < nSplitBlock; i++) {
                            if (i == nSplitBlock - 1) {
                                uint64_t nRemainder = s.second % nSplitBlock;
                                txNew.vout.push_back(CTxOut((s.second / nSplitBlock) + nRemainder, s.first));
                            } else
                                txNew.vout.push_back(CTxOut(s.second / nSplitBlock, s.first));
                        }
                    }
                }

                // Choose coins to use
                set<pair<const CWalletTx*, unsigned int> > setCoins;
                CAmount nValueIn = 0;

                if (!SelectCoins(wtxNew.strFromAccount, nTotalValue, setCoins, nValueIn, coinControl, coin_type, useIX)) {
                    if (coin_type == ALL_COINS) {
                        strFailReason = _("Insufficient funds.");
                    } else if (coin_type == ONLY_NONDENOMINATED) {
                        strFailReason = _("Unable to locate enough funds for this transaction that are not equal 10000 LUX.");
                    } else if (coin_type == ONLY_NONDENOMINATED_NOTMN) {
                        strFailReason = _("Unable to locate enough DarkSend non-denominated funds for this transaction that are not equal 10000 LUX.");
                    } else {
                        strFailReason = _("Unable to locate enough DarkSend denominated funds for this transaction.");
                        strFailReason += " " + _("DarkSend uses exact denominated amounts to send funds, you might simply need to anonymize some more coins.");
                    }

                    if (useIX) {
                        strFailReason += " " + _("InstantX requires inputs with at least 6 confirmations, you might need to wait a few minutes and try again.");
                    }

                    return false;
                }

#               if defined(DEBUG_DUMP_STAKING_INFO) && defined(DEBUG_DUMP_CreateTransaction_2)
                DEBUG_DUMP_CreateTransaction_2();
#               endif

                for (PAIRTYPE(const CWalletTx*, unsigned int) pcoin : setCoins) {
                    CAmount nCredit = pcoin.first->vout[pcoin.second].nValue;
                    //The coin age after the next block (depth+1) is used instead of the current,
                    //reflecting an assumption the user would accept a bit more delay for
                    //a chance at a free transaction.
                    //But mempool inputs might still be in the mempool, so their age stays 0
                    int age = pcoin.first->GetDepthInMainChain();
                    if (age != 0)
                        age += 1;
                    dPriority += (double)nCredit * age;
                }

                CAmount nChange = nValueIn - nValue - nFeeRet;

                //over pay for denominated transactions
                if (coin_type == ONLY_DENOMINATED) {
                    nFeeRet += nChange;
                    nChange = 0;
                    wtxNew.mapValue["DS"] = "1";
                }

                if (nChange > 0) {
                    // Fill a vout to ourself
                    // TODO: pass in scriptChange instead of reservekey so
                    // change transaction isn't always pay-to-lux-address
                    CScript scriptChange;

                    bool combineChange = false;

                    // coin control: send change to custom address
                    if (coinControl && !boost::get<CNoDestination>(&coinControl->destChange))
                    {
                        scriptChange = GetScriptForDestination(coinControl->destChange);

                        vector<CTxOut>::iterator it = txNew.vout.begin();
                        while (it != txNew.vout.end())
                        {
                            if (scriptChange == it->scriptPubKey)
                            {
                                it->nValue += nChange;
                                nChange = 0;
                                reservekey.ReturnKey();
                                combineChange = true;
                                break;
                            }
                            ++it;
                        }
                    }
                    // no coin control
                    else {
                        // "Don't use change address" option is enable
                        if (fNotUseChangeAddress) {
                            for (const PAIRTYPE(const CWalletTx*, unsigned int) & coin : setCoins) {
                                const CScript& scriptPubKey = coin.first->vout[coin.second].scriptPubKey;
                                CTxDestination address;
                                if (ExtractDestination(scriptPubKey, address)) {
                                    LogPrintf("%s: Re-using the address \"%s\"\n", __func__, EncodeDestination(address));
                                    scriptChange = scriptPubKey;
                                    break;
                                }
                            }
                        }

                        //send change to newly generated address
                        else {
                            // Note: We use a new key here to keep it from being obvious which side is the change.
                            //  The drawback is that by not reusing a previous key, the change may be lost if a
                            //  backup is restored, if the backup doesn't have the new private key for the change.
                            //  If we reused the old key, it would be possible to add code to look for and
                            //  rediscover unknown transactions that were written with keys of ours to recover
                            //  post-backup change.

                            // Reserve a new key pair from key pool
                            CPubKey vchPubKey;
                            bool ret;
                            ret = reservekey.GetReservedKey(vchPubKey, true);
                            if (!ret)
                            {
                                strFailReason = _("Keypool ran out, please call keypoolrefill first");
                                return false;
                            }

                            const OutputType change_type = TransactionChangeType(vecSend);

                            LearnRelatedScripts(vchPubKey, change_type);
                            scriptChange = GetScriptForDestination(GetDestinationForKey(vchPubKey, change_type));
                        }
                    }

                    if (!combineChange) {

                        CTxOut newTxOut(nChange, scriptChange);

                        // Never create dust outputs; if we would, just
                        // add the dust to the fee.
                        if (newTxOut.IsDust(::minRelayTxFee)) {
                            nChangePosInOut = -1;
                            nFeeRet += nChange;
                            nChange = 0;
                            reservekey.ReturnKey();
                        } else {
                            if (nChangePosInOut == -1) {
                                // Insert change txn at random position:
                                nChangePosInOut = GetRandInt(txNew.vout.size()+1);
                            } else if ((unsigned int)nChangePosInOut > txNew.vout.size()) {
                                strFailReason = _("Change index out of range");
                                return false;
                            }

                            // Insert change txn at random position:
                            vector<CTxOut>::iterator position = txNew.vout.begin() + nChangePosInOut;
                            txNew.vout.insert(position, newTxOut);
                        }
                    }
                } else {
                    reservekey.ReturnKey();
                    nChangePosInOut = -1;
                }

                // Fill vin
                for (const PAIRTYPE(const CWalletTx*, unsigned int) & coin : setCoins)
                    txNew.vin.push_back(CTxIn(coin.first->GetHash(), coin.second));

                // Sign
                int nIn = 0;
                CTransaction txNewConst(txNew);
                for (const PAIRTYPE(const CWalletTx*, unsigned int) & coin : setCoins) {
                    bool signSuccess;
                    const CScript& scriptPubKey = coin.first->vout[coin.second].scriptPubKey;
                    SignatureData sigdata;
                    signSuccess = ProduceSignature(TransactionSignatureCreator(this, &txNewConst, nIn, coin.first->vout[coin.second].nValue, SIGHASH_ALL), scriptPubKey, sigdata);
                    if (!signSuccess) {
                        strFailReason = _("Signing transaction failed");
                        return false;
                    } else {
                        UpdateTransaction(txNew, nIn, sigdata);
                    }
                    nIn++;
                }

                // Embed the constructed transaction data in wtxNew.
                *static_cast<CTransaction*>(&wtxNew) = CTransaction(txNew);

                // Limit size
                unsigned int nBytes = ::GetSerializeSize(*(CTransaction*)&wtxNew, SER_NETWORK, PROTOCOL_VERSION);
                if (nBytes >= MAX_STANDARD_TX_SIZE) {
                    strFailReason = strprintf("Transaction too large (Bytes = %lu; Limit = %lu)", nBytes, MAX_STANDARD_TX_SIZE);
                    return false;
                }
                dPriority = wtxNew.ComputePriority(dPriority, nBytes);

                // Can we complete this as a free transaction?
                if (fSendFreeTransactions && nBytes <= MAX_FREE_TRANSACTION_CREATE_SIZE) {
                    // Not enough fee: enough priority?
                    double dPriorityNeeded = mempool.estimateSmartPriority(nTxConfirmTarget);
                    // Not enough mempool history to estimate: use hard-coded AllowFree.
                    if (dPriorityNeeded <= 0 && AllowFree(dPriority))
                        break;

                    // Small enough, and priority high enough, to send for free
                    if (dPriorityNeeded > 0 && dPriority >= dPriorityNeeded)
                        break;
                }

                CAmount nFeeNeeded = max(nFeePay, GetMinimumFee(nBytes, nTxConfirmTarget, mempool)) + nGasFee;

                // If we made it here and we aren't even able to meet the relay fee on the next pass, give up
                // because we must be at the maximum allowed fee.
                if (nFeeNeeded < ::minRelayTxFee.GetFee(nBytes)) {
                    strFailReason = strprintf("Transaction too large for fee policy (Fee = %lu; min requirement = %lu)", nFeeNeeded, ::minRelayTxFee.GetFee(nBytes));
                    return false;
                }

                if (nFeeRet >= nFeeNeeded) // Done, enough fee included
                    break;

                // Include more fee and try again.
                nFeeRet = nFeeNeeded;
                continue;
            }
        }
    }
    return true;
}

bool CWallet::CreateTransaction(CScript scriptPubKey, const CAmount& nValue, CWalletTx& wtxNew, CReserveKey& reservekey, CAmount& nFeeRet, int& nChangePosInOut, std::string& strFailReason, const CCoinControl* coinControl, AvailableCoinsType coin_type, bool useIX, CAmount nFeePay)
{
    vector<pair<CScript, CAmount> > vecSend;
    vecSend.push_back(make_pair(scriptPubKey, nValue));
    return CreateTransaction(vecSend, wtxNew, reservekey, nFeeRet, nChangePosInOut, strFailReason, coinControl, coin_type, useIX, nFeePay);
}

/**
 * Call after CreateTransaction unless you want to abort
 */
bool CWallet::CommitTransaction(CWalletTx& wtxNew, CReserveKey& reservekey, std::string strCommand)
{
    {
        LOCK2(cs_main, cs_wallet);
#       if defined(DEBUG_DUMP_STAKING_INFO)&&defined(DEBUG_DUMP_CommitTransaction)
        DEBUG_DUMP_CommitTransaction();
#       endif
        {
            // This is only to keep the database open to defeat the auto-flush for the
            // duration of this scope.  This is the only place where this optimization
            // maybe makes sense; please don't do it anywhere else.
            CWalletDB* pwalletdb = fFileBacked ? new CWalletDB(strWalletFile,"r+") : nullptr;

            // Take key pair from key pool so it won't be used again
            reservekey.KeepKey();

            // Add tx to wallet, because if it has change it's also ours,
            // otherwise just for transaction history.
            AddToWallet(wtxNew, false, pwalletdb);

            // Notify that old coins are spent
            set<uint256> updated_hahes;
            for (const CTxIn& txin : wtxNew.vin) {
                // notify only once
                if (updated_hahes.find(txin.prevout.hash) != updated_hahes.end()) continue;

                CWalletTx& coin = mapWallet[txin.prevout.hash];
                coin.BindWallet(this);
                NotifyTransactionChanged(this, txin.prevout.hash, CT_UPDATED);
                updated_hahes.insert(txin.prevout.hash);
            }
            if (fFileBacked)
                delete pwalletdb;
        }

        // Track how many getdata requests our transaction gets
        mapRequestCount[wtxNew.GetHash()] = 0;

        if (fBroadcastTransactions) {
            // Broadcast
            if (!wtxNew.AcceptToMemoryPool(false)) {
                // This must not fail. The transaction has already been signed and recorded.
                LogPrintf("CommitTransaction() : Error: Transaction not valid %s\n", strCommand.c_str());
                return false;
            }
            wtxNew.RelayWalletTransaction(strCommand);
        }
    }
    return true;
}

<<<<<<< HEAD
bool CWallet::AddAccountingEntry(const CAccountingEntry& acentry, CWalletDB & pwalletdb)
{
    if (!pwalletdb.WriteAccountingEntry_Backend(acentry))
        return false;

    laccentries.push_back(acentry);
    CAccountingEntry & entry = laccentries.back();
    wtxOrdered.insert(make_pair(entry.nOrderPos, TxPair((CWalletTx*)0, &entry)));

    return true;
}
=======
bool CWallet::FundTransaction(CMutableTransaction& tx, CAmount& nFeeRet, int& nChangePosInOut, std::string& strFailReason,
                              bool lockUnspents, const std::set<int>& setSubtractFeeFromOutputs, CCoinControl* coinControl)
{
    assert(coinControl != nullptr);
    std::vector<std::pair<CScript, CAmount>> vecSend;

    // Turn the txout set into a CRecipient vector.
    for (size_t idx = 0; idx < tx.vout.size(); idx++) {
        const CTxOut& txOut = tx.vout[idx];
        vecSend.push_back(std::make_pair(txOut.scriptPubKey, txOut.nValue));
    }

    coinControl->fAllowOtherInputs = true;

    for (const CTxIn& txin : tx.vin) {
        coinControl->Select(txin.prevout);
    }

    // Acquire the locks to prevent races to the new locked unspents between the
    // CreateTransaction call and LockCoin calls (when lockUnspents is true).
    LOCK2(cs_main, cs_wallet);

    CReserveKey reservekey(this);
    CWalletTx wtx;
    if (!CreateTransaction(vecSend, wtx, reservekey, nFeeRet, nChangePosInOut, strFailReason, coinControl)) {
        return false;
    }

    if (nChangePosInOut != -1) {
        tx.vout.insert(tx.vout.begin() + nChangePosInOut, wtx.vout[nChangePosInOut]);

        // Copy output sizes from new transaction; they may have had the fee subtracted from them
        for (unsigned int idx = 0; idx < tx.vout.size(); idx++)
            tx.vout[idx].nValue = wtx.vout[idx].nValue;

        // We don't have the normal Create/Commit cycle, and don't want to risk
        // reusing change, so just remove the key from the keypool here.
        reservekey.KeepKey();
    }

    // Copy output sizes from new transaction; they may have had the fee
    // subtracted from them.
    for (unsigned int idx = 0; idx < tx.vout.size(); idx++) {
        tx.vout[idx].nValue = wtx.vout[idx].nValue;
    }

    // Add new txins while keeping original txin scriptSig/order.
    for (const CTxIn& txin : wtx.vin) {
        if (!coinControl->IsSelected(txin.prevout.hash, txin.prevout.n)) {
            tx.vin.push_back(txin);

            if (lockUnspents) {
                LockCoin(txin.prevout);
            }
        }
    }

    return true;
}


>>>>>>> 16f40da9
CAmount CWallet::GetMinimumFee(unsigned int nTxBytes, unsigned int nConfirmTarget, const CTxMemPool& pool)
{
    // payTxFee is user-set "I want to pay this much"
    CAmount nFeeNeeded = payTxFee.GetFee(nTxBytes);
    // user selected total at least (default=true)
    if (fPayAtLeastCustomFee && nFeeNeeded > 0 && nFeeNeeded < payTxFee.GetFeePerK())
        nFeeNeeded = payTxFee.GetFeePerK();
    // User didn't set: use -txconfirmtarget to estimate...
    if (nFeeNeeded == 0) {
        int estimateFoundTarget = nConfirmTarget;
        nFeeNeeded = pool.estimateSmartFee(nConfirmTarget, &estimateFoundTarget).GetFee(nTxBytes);
    }
    // ... unless we don't have enough mempool data, in which case fall
    // back to a hard-coded fee
    if (nFeeNeeded == 0)
        nFeeNeeded = minTxFee.GetFee(nTxBytes);
    // prevent user from paying a non-sense fee (like 1 satoshi): 0 < fee < minRelayFee
    if (nFeeNeeded < ::minRelayTxFee.GetFee(nTxBytes))
        nFeeNeeded = ::minRelayTxFee.GetFee(nTxBytes);
    // But always obey the maximum
    if (nFeeNeeded > maxTxFee)
        nFeeNeeded = maxTxFee;
    return nFeeNeeded;
}

int64_t CWallet::GetTotalValue(std::vector<CTxIn> vCoins)
{
    int64_t nTotalValue = 0;
    CWalletTx wtx;
    for (CTxIn i : vCoins) {
        if (mapWallet.count(i.prevout.hash)) {
            CWalletTx& wtx = mapWallet[i.prevout.hash];
            if (i.prevout.n < wtx.vout.size()) {
                nTotalValue += wtx.vout[i.prevout.n].nValue;
            }
        } else {
            LogPrintf("GetTotalValue -- Couldn't find transaction\n");
        }
    }
    return nTotalValue;
}

std::string CWallet::PrepareDarksendDenominate(int minRounds, int maxRounds)
{
    if (IsLocked())
        return _("Error: Wallet locked, unable to create transaction!");

    if(darkSendPool.GetState() != POOL_STATUS_ERROR && darkSendPool.GetState() != POOL_STATUS_SUCCESS)
        if(darkSendPool.GetMyTransactionCount() > 0)
            return _("Error: You already have pending entries in the Darksend pool");

    // ** find the coins we'll use
    std::vector<CTxIn> vCoins;
    std::vector<CTxIn> vCoinsResult;
    std::vector<COutput> vCoins2;
    int64_t nValueIn = 0;
    CReserveKey reservekey(this);

    /*
        Select the coins we'll use
        if minRounds >= 0 it means only denominated inputs are going in and coming out
    */
    if(minRounds >= 0){
        if (!SelectCoinsByDenominations(darkSendPool.sessionDenom, 0.1*COIN, DARKSEND_POOL_MAX, vCoins, vCoins2, nValueIn, minRounds, maxRounds))
            return _("Error: can't select current denominated inputs");
    }

    // calculate total value out
    LogPrintf("PrepareDarksendDenominate - preparing darksend denominate . Got: %d \n", nValueIn);


    //--------------
    for (CTxIn v : vCoins)
                    LockCoin(v.prevout);

    int64_t nValueLeft = nValueIn;
    std::vector<CTxOut> vOut;

    /*
        TODO: Front load with needed denominations (e.g. .1, 1 )
    */

    /*
       Add all denominations once
       The beginning of the list is front loaded with each possible
       denomination in random order. This means we'll at least get 1
       of each that is required as outputs.
   */
    int nStep = 0;
    int nStepsMax = 5 + GetRandInt(5);
    while(nStep < nStepsMax) {

        for (int64_t v : darkSendDenominations){
            // only use the ones that are approved
            bool fAccepted = false;
            if((darkSendPool.sessionDenom & (1 << 0))      && v == ((100*COIN) +100000)) {fAccepted = true;}
            else if((darkSendPool.sessionDenom & (1 << 1)) && v == ((10*COIN)  +10000)) {fAccepted = true;}
            else if((darkSendPool.sessionDenom & (1 << 2)) && v == ((1*COIN)   +1000)) {fAccepted = true;}
            else if((darkSendPool.sessionDenom & (1 << 3)) && v == ((.1*COIN)  +100)) {fAccepted = true;}
            if(!fAccepted) continue;

            // try to add it
            if(nValueLeft - v >= 0) {
                // Note: this relies on a fact that both vectors MUST have same size
                std::vector<CTxIn>::iterator it = vCoins.begin();
                std::vector<COutput>::iterator it2 = vCoins2.begin();
                while(it2 != vCoins2.end()) {
                    // we have matching inputs
                    if((*it2).tx->vout[(*it2).i].nValue == v) {
                        // add new input in resulting vector
                        vCoinsResult.push_back(*it);
                        // remove corresponting items from initial vectors
                        vCoins.erase(it);
                        vCoins2.erase(it2);

                        CScript scriptChange;
                        CPubKey vchPubKey;
                        // use a unique change address
                        assert(reservekey.GetReservedKey(vchPubKey)); // should never fail, as we just unlocked
                        scriptChange = GetScriptForDestination(vchPubKey.GetID());
                        reservekey.KeepKey();

                        // add new output
                        CTxOut o(v, scriptChange);
                        vOut.push_back(o);

                        // subtract denomination amount
                        nValueLeft -= v;

                        break;
                    }
                    ++it;
                    ++it2;
                }
            }
        }

        nStep++;

        if(nValueLeft == 0) break;
    }

    // unlock unused coins
    for (CTxIn v : vCoins)
        UnlockCoin(v.prevout);

    if(darkSendPool.GetDenominations(vOut) != darkSendPool.sessionDenom) {
        // unlock used coins on failure
        for (CTxIn v : vCoinsResult)
            UnlockCoin(v.prevout);
        return "Error: can't make current denominated outputs";
    }

    //randomize the output order
    std::random_shuffle (vOut.begin(), vOut.end());

    // We also do not care about full amount as long as we have right denominations, just pass what we found
    darkSendPool.SendDarksendDenominate(vCoinsResult, vOut, nValueIn - nValueLeft);

    return "";
}

DBErrors CWallet::LoadWallet(bool& fFirstRunRet)
{
    if (!fFileBacked)
        return DB_LOAD_OK;
    fFirstRunRet = false;
    DBErrors nLoadWalletRet = CWalletDB(strWalletFile, "cr+").LoadWallet(this);
    if (nLoadWalletRet == DB_NEED_REWRITE) {
        if (CDB::Rewrite(strWalletFile, "\x04pool")) {
            //LOCK(cs_wallet);
            //setKeyPool.clear();
            setInternalKeyPool.clear();
            setExternalKeyPool.clear();
            m_pool_key_to_index.clear();
            // Note: can't top-up keypool here, because wallet is locked.
            // User will be prompted to unlock wallet the next operation
            // the requires a new key.
            pwalletMain->nKeysLeftSinceAutoBackup = 0;

        }
    }

    if (nLoadWalletRet != DB_LOAD_OK)
        return nLoadWalletRet;
    fFirstRunRet = !vchDefaultKey.IsValid();

    uiInterface.LoadWallet(this);

    return DB_LOAD_OK;
}


DBErrors CWallet::ZapWalletTx(std::vector<CWalletTx>& vWtx)
{
    if (!fFileBacked)
        return DB_LOAD_OK;
    DBErrors nZapWalletTxRet = CWalletDB(strWalletFile, "cr+").ZapWalletTx(this, vWtx);
    if (nZapWalletTxRet == DB_NEED_REWRITE) {
        if (CDB::Rewrite(strWalletFile, "\x04pool")) {
            //LOCK(cs_wallet);
            //setKeyPool.clear();
            setInternalKeyPool.clear();
            setExternalKeyPool.clear();
            m_pool_key_to_index.clear();
            // Note: can't top-up keypool here, because wallet is locked.
            // User will be prompted to unlock wallet the next operation
            // that requires a new key.
            pwalletMain->nKeysLeftSinceAutoBackup = 0;

        }
    }

    if (nZapWalletTxRet != DB_LOAD_OK)
        return nZapWalletTxRet;

    return DB_LOAD_OK;
}


bool CWallet::SetAddressBook(const CTxDestination& address, const string& strName, const string& strPurpose)
{
    bool fUpdated = false;
    {
        LOCK(cs_wallet); // mapAddressBook
        std::map<CTxDestination, CAddressBookData>::iterator mi = mapAddressBook.find(address);
        fUpdated = mi != mapAddressBook.end();
        mapAddressBook[address].name = strName;
        if (!strPurpose.empty()) /* update purpose only if requested */
            mapAddressBook[address].purpose = strPurpose;
    }
    NotifyAddressBookChanged(this, address, strName, ::IsMine(*this, address) != ISMINE_NO,
        strPurpose, (fUpdated ? CT_UPDATED : CT_NEW));
    if (!fFileBacked)
        return false;
    if (!strPurpose.empty() && !CWalletDB(strWalletFile).WritePurpose(EncodeDestination(address), strPurpose))
        return false;
    return CWalletDB(strWalletFile).WriteName(EncodeDestination(address), strName);
}

bool CWallet::DelAddressBook(const CTxDestination& address)
{
    {
        LOCK(cs_wallet); // mapAddressBook

        if (fFileBacked) {
            // Delete destdata tuples associated with address
            std::string strAddress = EncodeDestination(address);
            for (const PAIRTYPE(string, string) & item : mapAddressBook[address].destdata) {
                CWalletDB(strWalletFile).EraseDestData(strAddress, item.first);
            }
        }
        mapAddressBook.erase(address);
    }

    NotifyAddressBookChanged(this, address, "", ::IsMine(*this, address) != ISMINE_NO, "", CT_DELETED);

    if (!fFileBacked)
        return false;
    CWalletDB(strWalletFile).ErasePurpose(EncodeDestination(address));
    return CWalletDB(strWalletFile).EraseName(EncodeDestination(address));
}

bool CWallet::SetDefaultKey(const CPubKey& vchPubKey)
{
    if (fFileBacked) {
        if (!CWalletDB(strWalletFile).WriteDefaultKey(vchPubKey))
            return false;
    }
    vchDefaultKey = vchPubKey;
    return true;
}

/**
 * Mark old keypool keys as used,
 * and generate all new keys
 */
bool CWallet::NewKeyPool()
{
    {
        LOCK(cs_wallet);
        CWalletDB walletdb(strWalletFile);
        for (int64_t nIndex : setInternalKeyPool) {
            walletdb.ErasePool(nIndex);
        }
        setInternalKeyPool.clear();

        for (int64_t nIndex : setExternalKeyPool) {
            walletdb.ErasePool(nIndex);
        }
        setExternalKeyPool.clear();

        m_pool_key_to_index.clear();

        pwalletMain->nKeysLeftSinceAutoBackup = 0;

        if (IsLocked())
            return false;

        if (!TopUpKeyPool()) {
            return false;
        }
        LogPrintf("CWallet::NewKeyPool rewrote keypool\n");
    }
    return true;
}

size_t CWallet::KeypoolCountExternalKeys()
{
    AssertLockHeld(cs_wallet); // setExternalKeyPool
    return setExternalKeyPool.size();
}

void CWallet::LoadKeyPool(int64_t nIndex, const CKeyPool &keypool)
{
    AssertLockHeld(cs_wallet);
    if (keypool.fInternal) {
        setInternalKeyPool.insert(nIndex);
    } else {
        setExternalKeyPool.insert(nIndex);
    }
    m_max_keypool_index = std::max(m_max_keypool_index, nIndex);
    m_pool_key_to_index[keypool.vchPubKey.GetID()] = nIndex;

    // If no metadata exists yet, create a default with the pool key's
    // creation time. Note that this may be overwritten by actually
    // stored metadata for that key later, which is fine.
    CKeyID keyid = keypool.vchPubKey.GetID();
    if (mapKeyMetadata.count(keyid) == 0)
        mapKeyMetadata[keyid] = CKeyMetadata(keypool.nTime);
}

bool CWallet::TopUpKeyPool(unsigned int kpSize)
{
    {
        LOCK(cs_wallet);

        if (IsLocked())
            return false;

        // Top up key pool
        unsigned int nTargetSize;
        if (kpSize > 0)
            nTargetSize = kpSize;
        else
            nTargetSize = std::max(GetArg("-keypool", 100), (int64_t) 0);

        // count amount of available keys (internal, external)
        // make sure the keypool of external keys fits the user selected target (-keypool)
        int64_t missingExternal = std::max(std::max((int64_t) nTargetSize, (int64_t) 1) - (int64_t)setExternalKeyPool.size(), (int64_t) 0);
        int64_t missingInternal = std::max(std::max((int64_t) nTargetSize, (int64_t) 1) - (int64_t)setInternalKeyPool.size(), (int64_t) 0);

        bool internal = false;
        CWalletDB walletdb(strWalletFile);

        for (int64_t i = missingInternal + missingExternal; i--;) {
            if (i < missingInternal)
                internal = true;

            assert(m_max_keypool_index < std::numeric_limits<int64_t>::max()); // How in the hell did you use so many keys?
            int64_t index = ++m_max_keypool_index;

            CPubKey pubkey(GenerateNewKey(internal));
            if (!walletdb.WritePool(index, CKeyPool(pubkey, internal)))
                throw runtime_error("TopUpKeyPool(): writing generated key failed");

            if (internal) {
                setInternalKeyPool.insert(index);
            } else {
                setExternalKeyPool.insert(index);
            }
            m_pool_key_to_index[pubkey.GetID()] = index;

            double dProgress = 100.f * index / (nTargetSize + 1);
            if (dProgress < 100.1) {
                std::string strMsg = strprintf(_("Loading wallet... (%3.2f %%)"), dProgress);
                uiInterface.InitMessage(strMsg);
            }
        }
        if (missingInternal + missingExternal > 0) {
            LogPrintf("keypool added %d keys (%d internal), size=%u (%u internal)\n", missingInternal + missingExternal, missingInternal, setInternalKeyPool.size() + setExternalKeyPool.size(), setInternalKeyPool.size());
        }
    }
    return true;
}

bool CWallet::ReserveKeyFromKeyPool(int64_t& nIndex, CKeyPool& keypool, bool internal)
{
    nIndex = -1;
    keypool.vchPubKey = CPubKey();
    {
        LOCK(cs_wallet);

        if (!IsLocked())
            TopUpKeyPool();

        std::set<int64_t>& setKeyPool = internal ? setInternalKeyPool : setExternalKeyPool;
        // Get the oldest key
        if (setKeyPool.empty())
            return false;

        CWalletDB walletdb(strWalletFile);

        auto it = setKeyPool.begin();
        nIndex = *it;
        setKeyPool.erase(it);
        if (!walletdb.ReadPool(nIndex, keypool)) {
            LogPrintf("%s: read failed\n", __func__);
            return false;
        }
        if (!HaveKey(keypool.vchPubKey.GetID())) {
            LogPrintf("%s: unknown key in key pool\n", __func__);
            return false;
        }
        // If the key was pre-split keypool, we don't care about what type it is
        if (keypool.fInternal != internal) {
            LogPrintf("%s: keypool entry misclassified\n", __func__);
            return false;
        }
        if (!keypool.vchPubKey.IsValid()) {
            LogPrintf("%s: keypool entry invalid\n", __func__);
            return false;
        }

        m_pool_key_to_index.erase(keypool.vchPubKey.GetID());
        LogPrintf("keypool reserve %d\n", nIndex);
    }
    return true;
}

void CWallet::KeepKey(int64_t nIndex)
{
    // Remove from key pool
    if (fFileBacked) {
        CWalletDB walletdb(strWalletFile);
        walletdb.ErasePool(nIndex);
        nKeysLeftSinceAutoBackup = nWalletBackups ? nKeysLeftSinceAutoBackup - 1 : 0;
    }
    //LogPrintf("keypool keep %d\n", nIndex);
}

void CWallet::ReturnKey(int64_t nIndex, bool fInternal, const CPubKey& pubkey)
{
    // Return to key pool
    {
        LOCK(cs_wallet);
        if (fInternal) {
            setInternalKeyPool.insert(nIndex);
        } else {
            setExternalKeyPool.insert(nIndex);
        }
        m_pool_key_to_index[pubkey.GetID()] = nIndex;
    }
    //LogPrintf("keypool return %d\n", nIndex);
}

bool CWallet::GetKeyFromPool(CPubKey& result, bool internal)
{
    int64_t nIndex = 0;
    CKeyPool keypool;
    {
        LOCK(cs_wallet);
        if (!ReserveKeyFromKeyPool(nIndex, keypool, internal)) {
            if (IsLocked()) return false;
            result = GenerateNewKey(internal);
            return true;
        }
        KeepKey(nIndex);
        result = keypool.vchPubKey;
    }
    return true;
}

static int64_t GetOldestKeyTimeInPool(const std::set<int64_t>& setKeyPool, CWalletDB& walletdb) {
    if (setKeyPool.empty()) {
        return GetTime();
    }

    CKeyPool keypool;
    int64_t nIndex = *(setKeyPool.begin());
    if (!walletdb.ReadPool(nIndex, keypool)) {
        throw std::runtime_error(std::string(__func__) + ": read oldest key in keypool failed");
    }
    if (!keypool.vchPubKey.IsValid()) {
        LogPrintf("%s: vchPubKey is invalid\n",__func__);
        return GetTime();
    }
    return keypool.nTime;
}

int64_t CWallet::GetOldestKeyPoolTime()
{
    LOCK(cs_wallet);

    CWalletDB walletdb(strWalletFile);
    // load oldest key from keypool, get time and return
    int64_t oldestKey = GetOldestKeyTimeInPool(setExternalKeyPool, walletdb);
    return oldestKey;
}

std::map<CTxDestination, CAmount> CWallet::GetAddressBalances()
{
    map<CTxDestination, CAmount> balances;

    {
        LOCK(cs_wallet);
        for (PAIRTYPE(uint256, CWalletTx) walletEntry : mapWallet) {
            CWalletTx* pcoin = &walletEntry.second;

            if (!IsFinalTx(*pcoin) || !pcoin->IsTrusted())
                continue;

            if (pcoin->IsCoinBase() && pcoin->GetBlocksToMaturity() > 0)
                continue;

            int nDepth = pcoin->GetDepthInMainChain();
            if (nDepth < (pcoin->IsFromMe(ISMINE_ALL) ? 0 : 1))
                continue;

            for (unsigned int i = 0; i < pcoin->vout.size(); i++) {
                CTxDestination addr;
                if (!IsMine(pcoin->vout[i]))
                    continue;
                if (!ExtractDestination(pcoin->vout[i].scriptPubKey, addr))
                    continue;

                CAmount n = IsSpent(walletEntry.first, i) ? 0 : pcoin->vout[i].nValue;

                if (!balances.count(addr))
                    balances[addr] = 0;
                balances[addr] += n;
            }
        }
    }

    return balances;
}

set<set<CTxDestination> > CWallet::GetAddressGroupings()
{
    AssertLockHeld(cs_wallet); // mapWallet
    set<set<CTxDestination> > groupings;
    set<CTxDestination> grouping;

    for (PAIRTYPE(uint256, CWalletTx) walletEntry : mapWallet) {
        CWalletTx* pcoin = &walletEntry.second;

        if (pcoin->vin.size() > 0) {
            bool any_mine = false;
            // group all input addresses with each other
            for (CTxIn txin : pcoin->vin) {
                CTxDestination address;
                if (!IsMine(txin)) /* If this input isn't mine, ignore it */
                    continue;
                if (!ExtractDestination(mapWallet[txin.prevout.hash].vout[txin.prevout.n].scriptPubKey, address))
                    continue;
                grouping.insert(address);
                any_mine = true;
            }

            // group change with input addresses
            if (any_mine) {
                for (CTxOut txout : pcoin->vout)
                    if (IsChange(txout)) {
                        CTxDestination txoutAddr;
                        if (!ExtractDestination(txout.scriptPubKey, txoutAddr))
                            continue;
                        grouping.insert(txoutAddr);
                    }
            }
            if (grouping.size() > 0) {
                groupings.insert(grouping);
                grouping.clear();
            }
        }

        // group lone addrs by themselves
        for (unsigned int i = 0; i < pcoin->vout.size(); i++)
            if (IsMine(pcoin->vout[i])) {
                CTxDestination address;
                if (!ExtractDestination(pcoin->vout[i].scriptPubKey, address))
                    continue;
                grouping.insert(address);
                groupings.insert(grouping);
                grouping.clear();
            }
    }

    set<set<CTxDestination>*> uniqueGroupings;        // a set of pointers to groups of addresses
    map<CTxDestination, set<CTxDestination>*> setmap; // map addresses to the unique group containing it
    for (set<CTxDestination> grouping : groupings) {
        // make a set of all the groups hit by this new group
        set<set<CTxDestination>*> hits;
        map<CTxDestination, set<CTxDestination>*>::iterator it;
        for (CTxDestination address : grouping)
            if ((it = setmap.find(address)) != setmap.end())
                hits.insert((*it).second);

        // merge all hit groups into a new single group and delete old groups
        set<CTxDestination>* merged = new set<CTxDestination>(grouping);
        for (set<CTxDestination>* hit : hits) {
            merged->insert(hit->begin(), hit->end());
            uniqueGroupings.erase(hit);
            delete hit;
        }
        uniqueGroupings.insert(merged);

        // update setmap
        for (CTxDestination element : *merged)
            setmap[element] = merged;
    }

    set<set<CTxDestination> > ret;
    for (set<CTxDestination>* uniqueGrouping : uniqueGroupings) {
        ret.insert(*uniqueGrouping);
        delete uniqueGrouping;
    }

    return ret;
}

set<CTxDestination> CWallet::GetAccountAddresses(const std::string &strAccount) const
{
    LOCK(cs_wallet);
    set<CTxDestination> result;
    for (const PAIRTYPE(CTxDestination, CAddressBookData) & item : mapAddressBook) {
        const CTxDestination& address = item.first;
        const string& strName = item.second.name;
        if (strName == strAccount)
            result.insert(address);
    }
    return result;
}

bool CReserveKey::GetReservedKey(CPubKey& pubkey, bool internal)
{
    if (nIndex == -1) {
        CKeyPool keypool;
        if (!pwallet->ReserveKeyFromKeyPool(nIndex, keypool, internal)) {
            return false;
        }
        vchPubKey = keypool.vchPubKey;
        fInternal = keypool.fInternal;
    }

    if(!vchPubKey.IsValid()) {
        LogPrintf("%s: vchPubKey is invalid\n", __func__);
        return false;
    }
    pubkey = vchPubKey;
    return true;
}

void CReserveKey::KeepKey()
{
    if (nIndex != -1)
        pwallet->KeepKey(nIndex);
    nIndex = -1;
    vchPubKey = CPubKey();
}

void CWallet::MarkReserveKeysAsUsed(int64_t keypool_id)
{
    AssertLockHeld(cs_wallet);
    bool internal = setInternalKeyPool.count(keypool_id);
    if (!internal) assert(setExternalKeyPool.count(keypool_id));
    std::set<int64_t> *setKeyPool = internal ? &setInternalKeyPool : &setExternalKeyPool;
    auto it = setKeyPool->begin();

    CWalletDB walletdb(strWalletFile);
    while (it != std::end(*setKeyPool)) {
        const int64_t& index = *(it);
        if (index > keypool_id) break; // set*KeyPool is ordered

        CKeyPool keypool;
        if (walletdb.ReadPool(index, keypool)) {
            m_pool_key_to_index.erase(keypool.vchPubKey.GetID());
        }
        walletdb.ErasePool(index);
        it = setKeyPool->erase(it);
    }
}

void CReserveKey::ReturnKey()
{
    if (nIndex != -1)
        pwallet->ReturnKey(nIndex, fInternal, vchPubKey);
    nIndex = -1;
    vchPubKey = CPubKey();
}

void CWallet::GetAllReserveKeys(set<CKeyID>& setAddress) const
{
    setAddress.clear();

    CWalletDB walletdb(strWalletFile);

    LOCK2(cs_main, cs_wallet);
    std::set<int64_t> setKeyPool;
    setKeyPool.insert(setInternalKeyPool.begin(), setInternalKeyPool.end());
    setKeyPool.insert(setExternalKeyPool.begin(), setExternalKeyPool.end());
    for (const int64_t& id : setKeyPool) {
        CKeyPool keypool;
        if (!walletdb.ReadPool(id, keypool))
            throw runtime_error("GetAllReserveKeyHashes() : read failed");
        assert(keypool.vchPubKey.IsValid());
        CKeyID keyID = keypool.vchPubKey.GetID();
        if (!HaveKey(keyID))
            throw runtime_error("GetAllReserveKeyHashes() : unknown key in key pool");
        setAddress.insert(keyID);
    }
}

bool CWallet::UpdatedTransaction(const uint256& hashTx)
{
    {
        LOCK(cs_wallet);
        // Only notify UI if this transaction is in this wallet
        map<uint256, CWalletTx>::const_iterator mi = mapWallet.find(hashTx);
        if (mi != mapWallet.end()) {
            NotifyTransactionChanged(this, hashTx, CT_UPDATED);
            return true;
        }
    }
    return false;
}

void CWallet::LockCoin(const COutPoint& output)
{
    AssertLockHeld(cs_wallet); // setLockedCoins
    setLockedCoins.insert(output);
}

void CWallet::UnlockCoin(COutPoint& output)
{
    AssertLockHeld(cs_wallet); // setLockedCoins
    setLockedCoins.erase(output);
}

void CWallet::UnlockAllCoins()
{
    AssertLockHeld(cs_wallet); // setLockedCoins
    setLockedCoins.clear();
}

bool CWallet::IsLockedCoin(uint256 hash, unsigned int n) const
{
    AssertLockHeld(cs_wallet); // setLockedCoins
    COutPoint outpt(hash, n);

    return (setLockedCoins.count(outpt) > 0);
}

void CWallet::ListLockedCoins(std::vector<COutPoint>& vOutpts)
{
    AssertLockHeld(cs_wallet); // setLockedCoins
    for (std::set<COutPoint>::iterator it = setLockedCoins.begin();
         it != setLockedCoins.end(); it++) {
        COutPoint outpt = (*it);
        vOutpts.push_back(outpt);
    }
}

/** @} */ // end of Actions

void CWallet::GetKeyBirthTimes(std::map<CKeyID, int64_t>& mapKeyBirth) const {
    AssertLockHeld(cs_wallet); // mapKeyMetadata
    mapKeyBirth.clear();

    // get birth times for keys with metadata
    for (std::map<CKeyID, CKeyMetadata>::const_iterator it = mapKeyMetadata.begin(); it != mapKeyMetadata.end(); it++)
        if (it->second.nCreateTime)
            mapKeyBirth[it->first] = it->second.nCreateTime;

    // map in which we'll infer heights of other keys
    CBlockIndex* pindexMax = chainActive[std::max(0, chainActive.Height() - 144)]; // the tip can be reorganised; use a 144-block safety margin
    std::map<CKeyID, CBlockIndex*> mapKeyFirstBlock;
    std::set<CKeyID> setKeys = GetKeys();
    for (const CKeyID& keyid : setKeys) {
        if (mapKeyBirth.count(keyid) == 0)
            mapKeyFirstBlock[keyid] = pindexMax;
    }
    setKeys.clear();

    // if there are no such keys, we're done
    if (mapKeyFirstBlock.empty())
        return;

    // find first block that affects those keys, if there are any left
    std::vector<CKeyID> vAffected;
    for (std::map<uint256, CWalletTx>::const_iterator it = mapWallet.begin(); it != mapWallet.end(); it++) {
        // iterate over all wallet transactions...
        const CWalletTx& wtx = (*it).second;
        CBlockIndex* pindex = LookupBlockIndex(wtx.hashBlock);
        if (pindex && chainActive.Contains(pindex)) {
            // ... which are already in a block
            int nHeight = pindex->nHeight;
            for (const CTxOut& txout : wtx.vout) {
                // iterate over all their outputs
                CAffectedKeysVisitor(*this, vAffected).Process(txout.scriptPubKey);
                for (const CKeyID& keyid : vAffected) {
                    // ... and all their affected keys
                    std::map<CKeyID, CBlockIndex*>::iterator rit = mapKeyFirstBlock.find(keyid);
                    if (rit != mapKeyFirstBlock.end() && nHeight < rit->second->nHeight)
                        rit->second = pindex;
                }
                vAffected.clear();
            }
        }
    }

    // Extract block timestamps for those keys
    for (std::map<CKeyID, CBlockIndex*>::const_iterator it = mapKeyFirstBlock.begin(); it != mapKeyFirstBlock.end(); it++)
        mapKeyBirth[it->first] = it->second->GetBlockTime() - 7200; // block times can be 2h off
}

bool CWallet::AddDestData(const CTxDestination& dest, const std::string& key, const std::string& value)
{
    if (boost::get<CNoDestination>(&dest))
        return false;

    mapAddressBook[dest].destdata.insert(std::make_pair(key, value));
    if (!fFileBacked)
        return true;
    return CWalletDB(strWalletFile).WriteDestData(EncodeDestination(dest), key, value);
}

bool CWallet::EraseDestData(const CTxDestination& dest, const std::string& key)
{
    if (!mapAddressBook[dest].destdata.erase(key))
        return false;
    if (!fFileBacked)
        return true;
    return CWalletDB(strWalletFile).EraseDestData(EncodeDestination(dest), key);
}

bool CWallet::LoadDestData(const CTxDestination& dest, const std::string& key, const std::string& value)
{
    mapAddressBook[dest].destdata.insert(std::make_pair(key, value));
    return true;
}

bool CWallet::GetDestData(const CTxDestination& dest, const std::string& key, std::string* value) const
{
    std::map<CTxDestination, CAddressBookData>::const_iterator i = mapAddressBook.find(dest);
    if (i != mapAddressBook.end()) {
        CAddressBookData::StringMap::const_iterator j = i->second.destdata.find(key);
        if (j != i->second.destdata.end()) {
            if (value)
                *value = j->second;
            return true;
        }
    }
    return false;
}

void CWallet::AutoCombineDust()
{
    if (IsInitialBlockDownload() || IsLocked()) {
        return;
    }

    map<CTxDestination, vector<COutput> > mapCoinsByAddress = AvailableCoinsByAddress(true, 0);

    //coins are sectioned by address. This combination code only wants to combine inputs that belong to the same address
    for (map<CTxDestination, vector<COutput> >::iterator it = mapCoinsByAddress.begin(); it != mapCoinsByAddress.end(); it++) {
        vector<COutput> vCoins, vRewardCoins;
        vCoins = it->second;

        //find masternode rewards that need to be combined
        CCoinControl* coinControl = new CCoinControl();
        CAmount nTotalRewardsValue = 0;
        for (const COutput& out : vCoins) {

            if (!out.fSpendable)
                continue;

            //no coins should get this far if they dont have proper maturity, this is double checking
            if (out.tx->IsCoinStake() && out.tx->GetDepthInMainChain() < Params().COINBASE_MATURITY() + 1)
                continue;

            if (out.Value() > nAutoCombineThreshold * COIN)
                continue;

            COutPoint outpt(out.tx->GetHash(), out.i);
            coinControl->Select(outpt);
            vRewardCoins.push_back(out);
            nTotalRewardsValue += out.Value();
        }

        //if no inputs found then return
        if (!coinControl->HasSelected())
            continue;

        //we cannot combine one coin with itself
        if (vRewardCoins.size() <= 1)
            continue;

        vector<pair<CScript, int64_t> > vecSend;
        CScript scriptPubKey = GetScriptForDestination(it->first);
        vecSend.push_back(make_pair(scriptPubKey, nTotalRewardsValue));

         //Send change to same address
        CTxDestination destMyAddress;
        if (!ExtractDestination(scriptPubKey, destMyAddress))
        {
            LogPrintf("AutoCombineDust: failed to extract destination\n");
            continue;
        }
        coinControl->destChange = destMyAddress;

        // Create the transaction and commit it to the network
        CWalletTx wtx;
        CReserveKey keyChange(this); // this change address does not end up being used, because change is returned with coin control switch
        string strErr;
        int64_t nFeeRet = 0;
#if 1
        //get the fee amount
        CWalletTx wtxdummy;
        int nChangePos;
        CreateTransaction(vecSend, wtxdummy, keyChange, nFeeRet, nChangePos, strErr, coinControl, ALL_COINS, false, CAmount(0));

        vecSend[0].second = nTotalRewardsValue - nFeeRet - 500;

        if (!CreateTransaction(vecSend, wtx, keyChange, nFeeRet, nChangePos, strErr, coinControl, ALL_COINS, false, CAmount(0))) {
            LogPrintf("AutoCombineDust createtransaction failed, reason: %s\n", strErr);
            continue;
        }
#endif

#if 0
       // Added 5% fee tp prevent "Insufficient funds" errors
        vecSend[0].second = nTotalRewardsValue - (nTotalRewardsValue / 5);

        if (!CreateTransaction(vecSend, wtx, keyChange, nFeeRet, nChangePos, strErr, coinControl, ALL_COINS, false, CAmount(0))) {
            LogPrintf("AutoCombineDust createtransaction failed, reason: %s\n", strErr);
            continue;
        }
#endif

#if 0
        //we don't combine below the threshold unless the fees are 0 to avoid paying fees over fees over fees
        if (nTotalRewardsValue < nAutoCombineThreshold * COIN && nFeeRet > 0)
            continue;
#else
        if (!CommitTransaction(wtx, keyChange)) {
            LogPrintf("AutoCombineDust transaction commit failed\n");
            continue;
        }
#endif
        LogPrintf("AutoCombineDust sent transaction\n");

        delete coinControl;
    }
}

bool CWallet::MultiSend()
{
    if (IsInitialBlockDownload() || IsLocked()) {
        return false;
    }

    if (chainActive.Height() <= nLastMultiSendHeight) {
        LogPrintf("Multisend: lastmultisendheight is higher than current best height\n");
        return false;
    }

    std::vector<COutput> vCoins;
    AvailableCoins(vCoins);
    int stakeSent = 0;
    int mnSent = 0;
    for (const COutput& out : vCoins) {
        //need output with precise confirm count - this is how we identify which is the output to send
        if (out.tx->GetDepthInMainChain() != Params().COINBASE_MATURITY() + 1)
            continue;

        COutPoint outpoint(out.tx->GetHash(), out.i);
        bool sendMSonMNReward = fMultiSendMasternodeReward && outpoint.IsMasternodeReward(out.tx);
        bool sendMSOnStake = fMultiSendStake && out.tx->IsCoinStake() && !sendMSonMNReward; //output is either mnreward or stake reward, not both

        if (!(sendMSOnStake || sendMSonMNReward))
            continue;

        CTxDestination destMyAddress;
        if (!ExtractDestination(out.tx->vout[out.i].scriptPubKey, destMyAddress)) {
            LogPrintf("Multisend: failed to extract destination\n");
            continue;
        }

        //Disabled Addresses won't send MultiSend transactions
        if (vDisabledAddresses.size() > 0) {
            for (unsigned int i = 0; i < vDisabledAddresses.size(); i++) {
                if (vDisabledAddresses[i] == EncodeDestination(destMyAddress)) {
                    LogPrintf("Multisend: disabled address preventing multisend\n");
                    return false;
                }
            }
        }

        // create new coin control, populate it with the selected utxo, create sending vector
        CCoinControl* cControl = new CCoinControl();
        COutPoint outpt(out.tx->GetHash(), out.i);
        cControl->Select(outpt);
        cControl->destChange = destMyAddress;

        CWalletTx wtx;
        CReserveKey keyChange(this); // this change address does not end up being used, because change is returned with coin control switch
        int64_t nFeeRet = 0;
        vector<pair<CScript, int64_t> > vecSend;

        // loop through multisend vector and add amounts and addresses to the sending vector
        const isminefilter filter = ISMINE_SPENDABLE;
        int64_t nAmount = 0;
        for (unsigned int i = 0; i < vMultiSend.size(); i++) {
            // MultiSend vector is a pair of 1)Address as a std::string 2) Percent of stake to send as an int
            nAmount = ((out.tx->GetCredit(filter) - out.tx->GetDebit(filter)) * vMultiSend[i].second) / 100;
            CTxDestination strAddSend = DecodeDestination(vMultiSend[i].first);
            CScript scriptPubKey;
            scriptPubKey = GetScriptForDestination(strAddSend);
            vecSend.push_back(make_pair(scriptPubKey, nAmount));
        }

        //get the fee amount
        CWalletTx wtxdummy;
        string strErr;
        int nChangePos;
        CreateTransaction(vecSend, wtxdummy, keyChange, nFeeRet, nChangePos, strErr, cControl, ALL_COINS, false, CAmount(0));
        CAmount nLastSendAmount = vecSend[vecSend.size() - 1].second;
        if (nLastSendAmount < nFeeRet + 500) {
            LogPrintf("%s: fee of %s is too large to insert into last output\n");
            return false;
        }
        vecSend[vecSend.size() - 1].second = nLastSendAmount - nFeeRet - 500;

        // Create the transaction and commit it to the network
        if (!CreateTransaction(vecSend, wtx, keyChange, nFeeRet, nChangePos, strErr, cControl, ALL_COINS, false, CAmount(0))) {
            LogPrintf("MultiSend createtransaction failed\n");
            return false;
        }

        if (!CommitTransaction(wtx, keyChange)) {
            LogPrintf("MultiSend transaction commit failed\n");
            return false;
        } else
            fMultiSendNotify = true;

        delete cControl;

        //write nLastMultiSendHeight to DB
        CWalletDB walletdb(strWalletFile);
        nLastMultiSendHeight = chainActive.Height();
        if (!walletdb.WriteMSettings(fMultiSendStake, fMultiSendMasternodeReward, nLastMultiSendHeight))
            LogPrintf("Failed to write MultiSend setting to DB\n");

        LogPrintf("MultiSend successfully sent\n");
        if (sendMSOnStake)
            stakeSent++;
        else
            mnSent++;

        //stop iterating if we are done
        if (mnSent > 0 && stakeSent > 0)
            return true;
        if (stakeSent > 0 && !fMultiSendMasternodeReward)
            return true;
        if (mnSent > 0 && !fMultiSendStake)
            return true;
    }
    bZeroBalanceAddressToken = GetBoolArg("-zerobalanceaddresstoken", DEFAULT_SPEND_ZEROCONF_CHANGE);
    return true;
}

bool CWallet::LoadToken(const CTokenInfo &token) {
    uint256 hash = token.GetHash();
    mapToken[hash] = token;

    return true;
}

bool CWallet::LoadTokenTx(const CTokenTx &tokenTx) {
    uint256 hash = tokenTx.GetHash();
    mapTokenTx[hash] = tokenTx;

    return true;
}

bool CWallet::AddTokenEntry(const CTokenInfo &token, bool fFlushOnClose) {
    LOCK(cs_wallet);

    CWalletDB walletdb(strWalletFile, "r+", fFlushOnClose);

    uint256 hash = token.GetHash();

    bool fInsertedNew = true;

    std::map<uint256, CTokenInfo>::iterator it = mapToken.find(hash);
    if(it!=mapToken.end()) {
        fInsertedNew = false;
    }

    // Write to disk
    CTokenInfo wtoken = token;
    if(!fInsertedNew) {
        wtoken.nCreateTime = GetAdjustedTime();
    } else {
        wtoken.nCreateTime = it->second.nCreateTime;
    }

    if (!walletdb.WriteToken(wtoken))
        return false;

    mapToken[hash] = wtoken;

    NotifyTokenChanged(this, hash, fInsertedNew ? CT_NEW : CT_UPDATED);

    // Refresh token tx
    if(fInsertedNew)
    {
        for(auto it = mapTokenTx.begin(); it != mapTokenTx.end(); it++)
        {
            uint256 tokenTxHash = it->second.GetHash();
            NotifyTokenTransactionChanged(this, tokenTxHash, CT_UPDATED);
        }
    }

    LogPrintf("AddTokenEntry %s\n", wtoken.GetHash().ToString());

    return true;
}

bool CWallet::AddTokenTxEntry(const CTokenTx &tokenTx, bool fFlushOnClose) {
    LOCK(cs_wallet);

    CWalletDB walletdb(strWalletFile, "r+", fFlushOnClose);

    uint256 hash = tokenTx.GetHash();

    bool fInsertedNew = true;

    std::map<uint256, CTokenTx>::iterator it = mapTokenTx.find(hash);
    if(it!=mapTokenTx.end()) {
        fInsertedNew = false;
    }

    // Write to disk
    CTokenTx wtokenTx = tokenTx;
    if(!fInsertedNew) {
        wtokenTx.strLabel = it->second.strLabel;
    }
    const CBlockIndex *pIndex = chainActive[wtokenTx.blockNumber];
    wtokenTx.nCreateTime = pIndex ? pIndex->GetBlockTime() : GetAdjustedTime();

    if (!walletdb.WriteTokenTx(wtokenTx))
        return false;

    mapTokenTx[hash] = wtokenTx;

    NotifyTokenTransactionChanged(this, hash, fInsertedNew ? CT_NEW : CT_UPDATED);

    LogPrintf("AddTokenTxEntry %s\n", wtokenTx.GetHash().ToString());

    return true;
}

CKeyPool::CKeyPool() {
    nTime = GetTime();
    fInternal = false;
}

CKeyPool::CKeyPool(const CPubKey& vchPubKeyIn, bool internalIn) {
    nTime = GetTime();
    vchPubKey = vchPubKeyIn;
    fInternal = internalIn;
}

CWalletKey::CWalletKey(int64_t nExpires) {
    nTimeCreated = (nExpires ? GetTime() : 0);
    nTimeExpires = nExpires;
}

int CMerkleTx::SetMerkleBranch(const CBlock& block) {
    AssertLockHeld(cs_main);
    CBlock blockTmp;

    CBlockIndex* pindexPrev = LookupBlockIndex(block.hashPrevBlock);
    bool usePhi2 = pindexPrev ? pindexPrev->nHeight + 1 >= Params().SwitchPhi2Block() : false;

    // Update the tx's hashBlock
    hashBlock = block.GetHash(usePhi2);

    // Locate the transaction
    for (nIndex = 0; nIndex < (int)block.vtx.size(); nIndex++)
        if (block.vtx[nIndex] == *(CTransaction*)this)
            break;
    if (nIndex == (int)block.vtx.size()) {
        vMerkleBranch.clear();
        nIndex = -1;
        LogPrintf("ERROR: SetMerkleBranch() : couldn't find tx in block\n");
        return 0;
    }

    // Fill in merkle branch
    vMerkleBranch = block.GetMerkleBranch(nIndex);

    // Is the tx in a block that's in the main chain
    const CBlockIndex* pindex = LookupBlockIndex(hashBlock);
    if (!pindex || !chainActive.Contains(pindex))
        return 0;

    return chainActive.Height() - pindex->nHeight + 1;
}

int CMerkleTx::GetDepthInMainChainINTERNAL(const CBlockIndex*& pindexRet) const
{
    if (hashBlock == 0 || nIndex == -1)
        return 0;
    AssertLockHeld(cs_main);

    // Find the block it claims to be in
    CBlockIndex* pindex = LookupBlockIndex(hashBlock);
    if (!pindex || !chainActive.Contains(pindex))
        return 0;

    // Make sure the merkle branch connects to this block
    if (!fMerkleVerified) {
        if (CBlock::CheckMerkleBranch(GetHash(), vMerkleBranch, nIndex) != pindex->hashMerkleRoot)
            return 0;
        fMerkleVerified = true;
    }

    pindexRet = pindex;
    return chainActive.Height() - pindex->nHeight + 1;
}

int CMerkleTx::GetDepthInMainChain(const CBlockIndex*& pindexRet, bool enableIX) const
{
    AssertLockHeld(cs_main);
    int nResult = GetDepthInMainChainINTERNAL(pindexRet);
    if (nResult == 0 && !mempool.exists(GetHash()))
        return -1; // Not in chain, not in mempool

    if (enableIX) {
        if (nResult < 6) {
            int signatures = GetTransactionLockSignatures();
            if (signatures >= INSTANTX_SIGNATURES_REQUIRED) {
                return nInstanTXDepth + nResult;
            }
        }
    }

    return nResult;
}

int CMerkleTx::GetBlocksToMaturity() const
{
    if (!IsCoinGenerated())
        return 0;
    return max(0, (Params().COINBASE_MATURITY() + 1) - GetDepthInMainChain());
}


bool CMerkleTx::AcceptToMemoryPool(bool fLimitFree, bool fRejectInsaneFee, bool ignoreFees)
{
    CValidationState state;
    return ::AcceptToMemoryPool(mempool, state, *this, fLimitFree, NULL, fRejectInsaneFee, ignoreFees);
}

int CMerkleTx::GetTransactionLockSignatures() const
{
    if (fLargeWorkForkFound || fLargeWorkInvalidChainFound) return -2;
    if (!IsSporkActive(SPORK_7_INSTANTX)) return -3;
    if (!fEnableInstanTX) return -1;

    //compile consessus vote
    std::map<uint256, CTransactionLock>::iterator i = mapTxLocks.find(GetHash());
    if (i != mapTxLocks.end()) {
        return (*i).second.CountSignatures();
    }

    return -1;
}

bool CMerkleTx::IsTransactionLockTimedOut() const
{
    if (!fEnableInstanTX) return 0;

    //compile consessus vote
    std::map<uint256, CTransactionLock>::iterator i = mapTxLocks.find(GetHash());
    if (i != mapTxLocks.end()) {
        return GetTime() > (*i).second.nTimeout;
    }

    return false;
}

bool CWallet::AddLuxNodeConfig(CLuxNodeConfig nodeConfig)
{
    bool rv = CWalletDB(strWalletFile).WriteLuxNodeConfig(nodeConfig.sAlias, nodeConfig);
    if(rv)
	uiInterface.NotifyLuxNodeChanged(nodeConfig);

    return rv;
}

static const std::string OUTPUT_TYPE_STRING_LEGACY = "legacy";
static const std::string OUTPUT_TYPE_STRING_P2SH_SEGWIT = "p2sh-segwit";
static const std::string OUTPUT_TYPE_STRING_BECH32 = "bech32";

OutputType ParseOutputType(const std::string& type, OutputType default_type)
{
    if (type.empty()) {
        return default_type;
    } else if (type == OUTPUT_TYPE_STRING_LEGACY) {
        return OUTPUT_TYPE_LEGACY;
    } else if (type == OUTPUT_TYPE_STRING_P2SH_SEGWIT) {
        return OUTPUT_TYPE_P2SH_SEGWIT;
    } else if (type == OUTPUT_TYPE_STRING_BECH32) {
        return OUTPUT_TYPE_BECH32;
    } else {
        return OUTPUT_TYPE_NONE;
    }
}

const std::string& FormatOutputType(OutputType type)
{
    switch (type) {
    case OUTPUT_TYPE_LEGACY: return OUTPUT_TYPE_STRING_LEGACY;
    case OUTPUT_TYPE_P2SH_SEGWIT: return OUTPUT_TYPE_STRING_P2SH_SEGWIT;
    case OUTPUT_TYPE_BECH32: return OUTPUT_TYPE_STRING_BECH32;
    default: assert(false);
    }
}

void CWallet::LearnRelatedScripts(const CPubKey& key, OutputType type)
{
    if (key.IsCompressed() && (type == OUTPUT_TYPE_P2SH_SEGWIT || type == OUTPUT_TYPE_BECH32)) {
        CTxDestination witdest = WitnessV0KeyHash(key.GetID());
        CScript witprog = GetScriptForDestination(witdest);
        // Make sure the resulting program is solvable.
        assert(IsSolvable(*this, witprog));
        AddCScript(witprog);
    }
}

void CWallet::LearnAllRelatedScripts(const CPubKey& key)
{
    // OUTPUT_TYPE_P2SH_SEGWIT always adds all necessary scripts for all types.
    LearnRelatedScripts(key, OUTPUT_TYPE_P2SH_SEGWIT);
}

CTxDestination GetDestinationForKey(const CPubKey& key, OutputType type)
{
    switch (type) {
    case OUTPUT_TYPE_LEGACY: return key.GetID();
    case OUTPUT_TYPE_P2SH_SEGWIT:
    case OUTPUT_TYPE_BECH32: {
        if (!key.IsCompressed()) return key.GetID();
        CTxDestination witdest = WitnessV0KeyHash(key.GetID());
        CScript witprog = GetScriptForDestination(witdest);
        if (type == OUTPUT_TYPE_P2SH_SEGWIT) {
            return CScriptID(witprog);
        } else {
            return witdest;
        }
    }
    default: assert(false);
    }
}

std::vector<CTxDestination> GetAllDestinationsForKey(const CPubKey& key)
{
    CKeyID keyid = key.GetID();
    if (key.IsCompressed()) {
        CTxDestination segwit = WitnessV0KeyHash(keyid);
        CTxDestination p2sh = CScriptID(GetScriptForDestination(segwit));
        return std::vector<CTxDestination>{std::move(keyid), std::move(p2sh), std::move(segwit)};
    } else {
        return std::vector<CTxDestination>{std::move(keyid)};
    }
}

CTxDestination CWallet::AddAndGetDestinationForScript(const CScript& script, OutputType type)
{
    // Note that scripts over 520 bytes are not yet supported.
    switch (type) {
    case OUTPUT_TYPE_LEGACY:
        return CScriptID(script);
    case OUTPUT_TYPE_P2SH_SEGWIT:
    case OUTPUT_TYPE_BECH32: {
        WitnessV0ScriptHash hash;
        CSHA256().Write(&script[0], script.size()).Finalize(hash.begin());
        CTxDestination witdest = hash;
        CScript witprog = GetScriptForDestination(witdest);
        // Check if the resulting program is solvable (i.e. doesn't use an uncompressed key)
        if (!IsSolvable(*this, witprog)) return CScriptID(script);
        // Add the redeemscript, so that P2WSH and P2SH-P2WSH outputs are recognized as ours.
        AddCScript(witprog);
        if (type == OUTPUT_TYPE_BECH32) {
            return witdest;
        } else {
            return CScriptID(witprog);
        }
    }
    default: assert(false);
    }
}
bool CWallet::SetContractBook(const string &strAddress, const string &strName, const string &strAbi)
{
    bool fUpdated = false;
    {
        LOCK(cs_wallet); // mapContractBook
        auto mi = mapContractBook.find(strAddress);
        fUpdated = mi != mapContractBook.end();
        mapContractBook[strAddress].name = strName;
        mapContractBook[strAddress].abi = strAbi;
    }

    NotifyContractBookChanged(this, strAddress, strName, strAbi, (fUpdated ? CT_UPDATED : CT_NEW) );

    CWalletDB walletdb(strWalletFile, "r+");
    bool ret = walletdb.WriteContractData(strAddress, "name", strName);
    ret &= walletdb.WriteContractData(strAddress, "abi", strAbi);
    return ret;
}

bool CWallet::DelContractBook(const string &strAddress)
{
    {
        LOCK(cs_wallet); // mapContractBook
        mapContractBook.erase(strAddress);
    }

    NotifyContractBookChanged(this, strAddress, "", "", CT_DELETED);

    CWalletDB walletdb(strWalletFile, "r+");
    bool ret = walletdb.EraseContractData(strAddress, "name");
    ret &= walletdb.EraseContractData(strAddress, "abi");
    return ret;
}

bool CWallet::LoadContractData(const string &address, const string &key, const string &value)
{
    bool ret = true;
    if(key == "name")
    {
        mapContractBook[address].name = value;
    }
    else if(key == "abi")
    {
        mapContractBook[address].abi = value;
    }
    else
    {
        ret = false;
    }
    return ret;
}

uint256 CTokenInfo::GetHash() const
{
    return SerializeHash(*this, SER_GETHASH, 0);
}


uint256 CTokenTx::GetHash() const
{
    return SerializeHash(*this, SER_GETHASH, 0);
}


bool CWallet::GetTokenTxDetails(const CTokenTx &wtx, uint256 &credit, uint256 &debit, string &tokenSymbol, uint8_t &decimals) const
{
    LOCK(cs_wallet);
    bool ret = false;

    for(auto it = mapToken.begin(); it != mapToken.end(); it++)
    {
        CTokenInfo info = it->second;
        if(wtx.strContractAddress == info.strContractAddress)
        {
            if(wtx.strSenderAddress == info.strSenderAddress)
            {
                debit = wtx.nValue;
                tokenSymbol = info.strTokenSymbol;
                decimals = info.nDecimals;
                ret = true;
            }

            if(wtx.strReceiverAddress == info.strSenderAddress)
            {
                credit = wtx.nValue;
                tokenSymbol = info.strTokenSymbol;
                decimals = info.nDecimals;
                ret = true;
            }
        }
    }

    return ret;
}

bool CWallet::IsTokenTxMine(const CTokenTx &wtx) const
{
    LOCK(cs_wallet);
    bool ret = false;

    for(auto it = mapToken.begin(); it != mapToken.end(); it++)
    {
        CTokenInfo info = it->second;
        if(wtx.strContractAddress == info.strContractAddress)
        {
            if(wtx.strSenderAddress == info.strSenderAddress ||
               wtx.strReceiverAddress == info.strSenderAddress)
            {
                ret = true;
            }
        }
    }

    return ret;
}

bool CWallet::RemoveTokenEntry(const uint256 &tokenHash, bool fFlushOnClose)
{
    LOCK(cs_wallet);

    CWalletDB walletdb(strWalletFile, "r+", fFlushOnClose);

    bool fFound = false;

    std::map<uint256, CTokenInfo>::iterator it = mapToken.find(tokenHash);
    if(it!=mapToken.end())
    {
        fFound = true;
    }

    if(fFound)
    {
        // Remove from disk
        if (!walletdb.EraseToken(tokenHash))
            return false;

        mapToken.erase(it);

        NotifyTokenChanged(this, tokenHash, CT_DELETED);

        // Refresh token tx
        for(auto it = mapTokenTx.begin(); it != mapTokenTx.end(); it++)
        {
            uint256 tokenTxHash = it->second.GetHash();
            NotifyTokenTransactionChanged(this, tokenTxHash, CT_UPDATED);
        }
    }

    LogPrintf("RemoveTokenEntry %s\n", tokenHash.ToString());

    return true;
}<|MERGE_RESOLUTION|>--- conflicted
+++ resolved
@@ -2874,19 +2874,6 @@
     return true;
 }
 
-<<<<<<< HEAD
-bool CWallet::AddAccountingEntry(const CAccountingEntry& acentry, CWalletDB & pwalletdb)
-{
-    if (!pwalletdb.WriteAccountingEntry_Backend(acentry))
-        return false;
-
-    laccentries.push_back(acentry);
-    CAccountingEntry & entry = laccentries.back();
-    wtxOrdered.insert(make_pair(entry.nOrderPos, TxPair((CWalletTx*)0, &entry)));
-
-    return true;
-}
-=======
 bool CWallet::FundTransaction(CMutableTransaction& tx, CAmount& nFeeRet, int& nChangePosInOut, std::string& strFailReason,
                               bool lockUnspents, const std::set<int>& setSubtractFeeFromOutputs, CCoinControl* coinControl)
 {
@@ -2948,7 +2935,17 @@
 }
 
 
->>>>>>> 16f40da9
+bool CWallet::AddAccountingEntry(const CAccountingEntry& acentry, CWalletDB & pwalletdb)
+{
+    if (!pwalletdb.WriteAccountingEntry_Backend(acentry))
+        return false;
+
+    laccentries.push_back(acentry);
+    CAccountingEntry & entry = laccentries.back();
+    wtxOrdered.insert(make_pair(entry.nOrderPos, TxPair((CWalletTx*)0, &entry)));
+
+    return true;
+}
 CAmount CWallet::GetMinimumFee(unsigned int nTxBytes, unsigned int nConfirmTarget, const CTxMemPool& pool)
 {
     // payTxFee is user-set "I want to pay this much"
