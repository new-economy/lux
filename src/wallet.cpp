--- conflicted
+++ resolved
@@ -3012,23 +3012,8 @@
                 }
 
                 // Fill vin
-<<<<<<< HEAD
-                //
-                // Note how the sequence number is set to non-maxint so that
-                // the nLockTime set above actually works.
-                //
-                // BIP125 defines opt-in RBF as any nSequence < maxint-1, so
-                // we use the highest possible value in that range (maxint-2)
-                // to avoid conflicting with other possible uses of nSequence,
-                // and in the spirit of "smallest possible change from prior
-                // behavior."
-                const uint32_t nSequence = CTxIn::SEQUENCE_FINAL - 1;
-                for (const auto& coin : setCoins)
-                    txNew.vin.push_back(CTxIn(COutPoint(coin.first->GetHash(), coin.second), CScript(), nSequence));
-=======
                 for (const std::pair<const CWalletTx*, unsigned int> & coin : setCoins)
                     txNew.vin.push_back(CTxIn(coin.first->GetHash(), coin.second));
->>>>>>> 1b224173
 
                 // Sign
                 int nIn = 0;
