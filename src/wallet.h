// Copyright (c) 2009-2010 Satoshi Nakamoto             -*- c++ -*-
// Copyright (c) 2009-2014 The Bitcoin developers
// Copyright (c) 2014-2015 The Dash developers
// Copyright (c) 2015-2017 The LUX developers
// Distributed under the MIT software license, see the accompanying
// file COPYING or http://www.opensource.org/licenses/mit-license.php.

#ifndef BITCOIN_WALLET_H
#define BITCOIN_WALLET_H

#include "amount.h"
#include "base58.h"
#include "crypter.h"
#include "key.h"
#include "keystore.h"
#include "main.h"
#include "primitives/block.h"
#include "primitives/transaction.h"
#include "ui_interface.h"
#include "util.h"
#include "uint256.h"
#include "wallet_ismine.h"
#include "validationinterface.h"
#include "walletdb.h"

#include <algorithm>
#include <atomic>
#include <map>
#include <set>
#include <stdexcept>
#include <stdint.h>
#include <string>
#include <utility>
#include <vector>

#include <boost/shared_ptr.hpp>
#include <boost/thread.hpp>

extern CWallet* pwalletMain;

/**
 * Settings
 */
extern CFeeRate payTxFee;
extern CAmount maxTxFee;
extern unsigned int nTxConfirmTarget;
extern bool bSpendZeroConfChange;
extern bool bZeroBalanceAddressToken;
extern bool fSendFreeTransactions;
extern bool fPayAtLeastCustomFee;
extern bool fNotUseChangeAddress;
//! -paytxfee default
static const CAmount DEFAULT_TRANSACTION_FEE = 1000;
//! -paytxfee will warn if called with a higher fee than this amount (in satoshis) per KB
static const CAmount nHighTransactionFeeWarning = 0.1 * COIN;
//! -maxtxfee default
static const CAmount DEFAULT_TRANSACTION_MAXFEE = 1 * COIN;
//! -maxtxfee will warn if called with a higher fee than this amount (in satoshis)
static const CAmount nHighTransactionMaxFeeWarning = 100 * nHighTransactionFeeWarning;
//! Largest (in bytes) free transaction we're willing to create
static const unsigned int MAX_FREE_TRANSACTION_CREATE_SIZE = 1000;
//! Default for -spendzeroconfchange
static const bool DEFAULT_SPEND_ZEROCONF_CHANGE = true;
//! Default for -zerobalanceaddresstoken
static const bool DEFAULT_ZERO_BALANCE_ADDRESS_TOKEN = true;

static const bool DEFAULT_NOT_USE_CHANGE_ADDRESS = false;
//! if set, all keys will be derived by using BIP32
static const bool DEFAULT_USE_HD_WALLET = true;

class CAccountingEntry;
class CCoinControl;
class COutput;
class CReserveKey;
class CScript;
class CTxMemPool;
class CWalletTx;
class CContractBookData;
class CTokenTx;

/** (client) version numbers for particular wallet features */
enum WalletFeature {
    FEATURE_BASE = 10500, // the earliest version new wallets supports (only useful for getinfo's clientversion output)

    FEATURE_WALLETCRYPT = 40000, // wallet encryption
    FEATURE_COMPRPUBKEY = 60000, // compressed public keys

    FEATURE_LATEST = 61000
};

enum OutputType : int
{
    OUTPUT_TYPE_NONE,
    OUTPUT_TYPE_LEGACY,
    OUTPUT_TYPE_P2SH_SEGWIT,
    OUTPUT_TYPE_BECH32,

    OUTPUT_TYPE_DEFAULT = OUTPUT_TYPE_LEGACY
};

extern OutputType g_address_type;
extern OutputType g_change_type;

enum AvailableCoinsType {
    ALL_COINS = 1,
    ONLY_DENOMINATED = 2,
    ONLY_NONDENOMINATED = 3, // ONLY_NOT10000IFMN = 3,
    ONLY_NONDENOMINATED_NOTMN = 4, // ONLY_NONDENOMINATED_NOT10000IFMN = 4, ONLY_NONDENOMINATED and not 10000 LUX at the same time
};

struct CompactTallyItem {
    CTxDestination address;
    CAmount nAmount;
    std::vector<CTxIn> vecTxIn;
    CompactTallyItem()
    {
        nAmount = 0;
    }
};

/** A key pool entry */
class CKeyPool {
public:
    int64_t nTime;
    CPubKey vchPubKey;
    bool fInternal; // for change outputs

    CKeyPool();

    CKeyPool(const CPubKey &vchPubKeyIn, bool internalIn);

    ADD_SERIALIZE_METHODS;

    template<typename Stream, typename Operation>
    inline void SerializationOp(Stream &s, Operation ser_action) {
        if (!(s.GetType() & SER_GETHASH))
            READWRITE(VARINT(s.GetVersion()));
        READWRITE(nTime);
        READWRITE(vchPubKey);
        if (ser_action.ForRead()) { try { READWRITE(fInternal); }
            catch (std::ios_base::failure &) {
                /* flag as external address if we can't read the internal boolean */
                fInternal = false;
            }
        } else { READWRITE(fInternal); }
    }
};

/** Address book data */
class CAddressBookData {
public:
    std::string name;
    std::string purpose;

    CAddressBookData() : purpose("unknown") {}

    typedef std::map <std::string, std::string> StringMap;
    StringMap destdata;
};

typedef std::map <std::string, std::string> mapValue_t;


static void ReadOrderPos(int64_t &nOrderPos, mapValue_t &mapValue) {
    if (!mapValue.count("n")) {
        nOrderPos = -1; // TODO: calculate elsewhere
        return;
    }
    nOrderPos = atoi64(mapValue["n"].c_str());
}


static void WriteOrderPos(const int64_t& nOrderPos, mapValue_t& mapValue)
{
    if (nOrderPos == -1)
        return;
    mapValue["n"] = i64tostr(nOrderPos);
}

struct COutputEntry {
    CTxDestination destination;
    CAmount amount;
    int vout;
};

/** A transaction with a merkle branch linking it to the block chain. */
class CMerkleTx
{
private:
    int GetDepthInMainChainINTERNAL(const CBlockIndex*& pindexRet) const;
    /** Constant used in hashBlock to indicate tx has been abandoned */
    static const uint256 ABANDON_HASH;

public:
    CTransactionRef tx;
    uint256 hashBlock;
    std::vector<uint256> vMerkleBranch;
    int nIndex;

    // memory only
    mutable bool fMerkleVerified;


    CMerkleTx()
    {
        SetTx(MakeTransactionRef());
        Init();
    }

    explicit CMerkleTx(CTransactionRef arg)
    {
        SetTx(std::move(arg));
        Init();
    }

    void Init()
    {
        hashBlock = 0;
        nIndex = -1;
        fMerkleVerified = false;
    }

    void SetTx(CTransactionRef arg)
    {
        tx = std::move(arg);
    }

    ADD_SERIALIZE_METHODS;

    template <typename Stream, typename Operation>
    inline void SerializationOp(Stream& s, Operation ser_action)
    {
        READWRITE(tx);
        READWRITE(hashBlock);
        READWRITE(vMerkleBranch);
        READWRITE(nIndex);
    }

    int SetMerkleBranch(const CBlock& block);


    /**
     * Return depth of transaction in blockchain:
     * -1  : not in blockchain, and not in memory pool (conflicted transaction)
     *  0  : in memory pool, waiting to be included in a block
     * >=1 : this many blocks deep in the main chain
     */
    int GetDepthInMainChain(const CBlockIndex*& pindexRet, bool enableIX = true) const;
    int GetDepthInMainChain(bool enableIX = true) const
    {
        const CBlockIndex* pindexRet;
        return GetDepthInMainChain(pindexRet, enableIX);
    }
    bool IsInMainChain() const
    {
        const CBlockIndex* pindexRet;
        return GetDepthInMainChainINTERNAL(pindexRet) > 0;
    }
    int GetBlocksToMaturity() const;
    bool AcceptToMemoryPool(bool fLimitFree = true, bool fRejectInsaneFee = true, bool ignoreFees = false);
    bool isAbandoned() const { return (hashBlock == ABANDON_HASH); }
    int GetTransactionLockSignatures() const;
    bool IsTransactionLockTimedOut() const;

    //wrappers around CTransactionRef
    bool IsNull() const { return tx->IsNull(); }

    const uint256& GetHash() const { return tx->GetHash(); }

    void UpdateHash() const { tx->UpdateHash(); }

    // Compute a hash that includes both transaction and witness data
    uint256 GetWitnessHash() const { return tx->GetWitnessHash(); }

    // Return sum of txouts.
    CAmount GetValueOut() const { return tx->GetValueOut(); }
    // GetValueIn() is a method on CCoinsViewCache, because
    // inputs must be known to compute value in.

    // Compute priority, given priority of inputs and (optionally) tx size
    double ComputePriority(double dPriorityInputs, unsigned int nTxSize=0) const { return tx->ComputePriority(dPriorityInputs, nTxSize); }

    // Compute modified tx size for priority calculation (optionally given tx size)
    unsigned int CalculateModifiedSize(unsigned int nTxSize=0) const { return tx->CalculateModifiedSize(nTxSize); }
    //////////////////////////////////////// // lux
    bool HasCreateOrCall() const { return tx->HasCreateOrCall(); }
    bool HasOpSpend() const { return tx->HasOpSpend(); }
    ////////////////////////////////////////

    /**
     * Get the total transaction size in bytes, including witness data.
     * "Total Size" defined in BIP141 and BIP144.
     * @return Total transaction size in bytes
     */
    unsigned int GetTotalSize() const { return tx->GetTotalSize(); }

    bool IsCoinBase() const { return tx->IsCoinBase(); }

    bool IsCoinStake() const { return tx->IsCoinStake(); }

    bool IsCoinGenerated() const { return tx->IsCoinGenerated(); }

    std::string ToString() const { return tx->ToString(); }

    // ppcoin: get transaction coin age
    bool GetCoinAge(uint64_t& nCoinAge) const { return tx->GetCoinAge(nCoinAge); }

    bool HasWitness() const { return tx->HasWitness(); }
};

/**
* A CWallet is an extension of a keystore, which also maintains a set of transactions and balances,
* and provides the ability to create new transactions.
*/
class CWallet : public CCryptoKeyStore, public CValidationInterface
{
    std::atomic<bool> fAbortRescan{false};

    static std::atomic<bool> fFlushScheduled;
    CWalletDB* pwalletdbEncryption;

    //! the current wallet version: clients below this version are not able to load the wallet
    int nWalletVersion;

    //! the maximum wallet format version: memory-only variable that specifies to what version this wallet may be upgraded
    int nWalletMaxVersion;

    int64_t nNextResend;
    int64_t nLastResend;
    bool fBroadcastTransactions;

    /**
    * Select a set of coins such that nValueRet >= nTargetValue and at least
    * all coins from coinControl are selected; Never select unconfirmed coins
    * if they are not ours
    */
    bool SelectCoins(const std::string &account, const CAmount& nTargetValue, std::set<std::pair<const CWalletTx*, unsigned int> >& setCoinsRet, CAmount& nValueRet, const CCoinControl* coinControl = NULL, AvailableCoinsType coin_type = ALL_COINS, bool useIX = true) const;

    /**
     * Used to keep track of spent outpoints, and
     * detect and report conflicts (double-spends or
     * mutated transactions where the mutant gets mined).
     */
    typedef std::multimap<COutPoint, uint256> TxSpends;
    TxSpends mapTxSpends;
    void AddToSpends(const COutPoint& outpoint, const uint256& wtxid);
    void AddToSpends(const uint256& wtxid);

    void SyncMetaData(std::pair<TxSpends::iterator, TxSpends::iterator>);

public:
    bool MintableCoins();
    bool SelectCoinsDark(int64_t nValueMin, int64_t nValueMax, std::vector<CTxIn>& setCoinsRet, int64_t& nValueRet, int nDarksendRoundsMin, int nDarksendRoundsMax) const;
    bool SelectCoinsByDenominations(int nDenom, int64_t nValueMin, int64_t nValueMax, std::vector<CTxIn>& vCoinsRet, std::vector<COutput>& vCoinsRet2, int64_t& nValueRet, int nDarksendRoundsMin, int nDarksendRoundsMax);
    bool SelectCoinsDarkDenominated(int64_t nTargetValue, std::vector<CTxIn>& setCoinsRet, int64_t& nValueRet) const;
    std::vector<uint256> vStakingWalletUpdated;
    bool HasCollateralInputs(bool fOnlyConfirmed = true) const;
    bool IsCollateralAmount(int64_t nInputAmount) const;
    int CountInputsWithAmount(int64_t nInputAmount);

    bool SelectCoinsCollateral(std::vector<CTxIn>& setCoinsRet, int64_t& nValueRet) const;

    void LoadKeyPool(int64_t nIndex, const CKeyPool &keypool);

    /* the hd chain data model (external chain counters) */
    CHDChain hdChain;

    /*
     * Main wallet lock.
     * This lock protects all the fields added by CWallet
     *   except for:
     *      fFileBacked (immutable after instantiation)
     *      strWalletFile (immutable after instantiation)
     */
    mutable CCriticalSection cs_wallet;

    bool fFileBacked;
    bool fWalletUnlockAnonymizeOnly;
    std::string strWalletFile;

    //std::set<int64_t> setKeyPool;
    std::set<int64_t> setInternalKeyPool;
    std::set<int64_t> setExternalKeyPool;
    int64_t m_max_keypool_index = 0;
    std::map<CKeyID, int64_t> m_pool_key_to_index;
    std::map<CKeyID, CKeyMetadata> mapKeyMetadata;

    typedef std::map<unsigned int, CMasterKey> MasterKeyMap;
    MasterKeyMap mapMasterKeys;
    unsigned int nMasterKeyMaxID;

    //MultiSend
    std::vector<std::pair<std::string, int> > vMultiSend;
    bool fMultiSendStake;
    bool fMultiSendMasternodeReward;
    bool fMultiSendNotify;
    std::string strMultiSendChangeAddress;
    int nLastMultiSendHeight;
    std::vector<std::string> vDisabledAddresses;

    //Auto Combine Inputs
    bool fCombineDust;
    CAmount nAutoCombineThreshold;

    std::map<std::string, CLuxNodeConfig> mapMyLuxNodes;
    bool AddLuxNodeConfig(CLuxNodeConfig nodeConfig);

    CWallet()
    {
        SetNull();
    }

    CWallet(std::string strWalletFileIn)
    {
        SetNull();

        strWalletFile = strWalletFileIn;
        fFileBacked = true;
    }

    ~CWallet()
    {
        delete pwalletdbEncryption;
    }

    void SetNull()
    {
        nWalletVersion = FEATURE_BASE;
        nWalletMaxVersion = FEATURE_BASE;
        fFileBacked = false;
        nMasterKeyMaxID = 0;
        pwalletdbEncryption = NULL;
        nOrderPosNext = 0;
        nNextResend = 0;
        nLastResend = 0;
        nTimeFirstKey = 0;
        fWalletUnlockAnonymizeOnly = false;

        //MultiSend
        vMultiSend.clear();
        fMultiSendStake = false;
        fMultiSendMasternodeReward = false;
        fMultiSendNotify = false;
        strMultiSendChangeAddress = "";
        nLastMultiSendHeight = 0;
        vDisabledAddresses.clear();

        //Auto Combine Dust
        fCombineDust = false;
        nAutoCombineThreshold = 0;
    }

    bool isMultiSendEnabled()
    {
        return fMultiSendMasternodeReward || fMultiSendStake;
    }

    void setMultiSendDisabled()
    {
        fMultiSendMasternodeReward = false;
        fMultiSendStake = false;
    }

    std::map<uint256, CWalletTx> mapWallet;

    int64_t nOrderPosNext;
    std::map<uint256, int> mapRequestCount;

    std::map<CTxDestination, CAddressBookData> mapAddressBook;

    std::map<std::string, CContractBookData> mapContractBook;

    CPubKey vchDefaultKey;

    std::set<COutPoint> setLockedCoins;

    int64_t nTimeFirstKey;

    std::map<uint256, CTokenInfo> mapToken;

    std::map<uint256, CTokenTx> mapTokenTx;

    const CWalletTx* GetWalletTx(const uint256& hash) const;

    //! check whether we are allowed to upgrade (or already support) to the named feature
    bool CanSupportFeature(enum WalletFeature wf)
    {
        AssertLockHeld(cs_wallet);
        return nWalletMaxVersion >= wf;
    }

    void AvailableCoins(std::vector<COutput>& vCoins, bool fOnlyConfirmed = true, const CCoinControl* coinControl = NULL, bool fIncludeZeroValue = false, AvailableCoinsType nCoinType = ALL_COINS, bool fUseIX = false) const;
    void AvailableCoinsMN(std::vector<COutput>& vCoins, bool fOnlyConfirmed=true, const CCoinControl *coinControl = NULL, AvailableCoinsType coin_type=ALL_COINS, bool useIX = false) const;
    std::map<CTxDestination, std::vector<COutput> > AvailableCoinsByAddress(bool fConfirmed = true, CAmount maxCoinValue = 0);
    bool SelectCoinsMinConf(const std::string &account, const CAmount& nTargetValue, int nConfMine, int nConfTheirs, std::vector<COutput> vCoins, std::set<std::pair<const CWalletTx*, unsigned int> >& setCoinsRet, CAmount& nValueRet) const;

    /// Get 1000DASH output and keys which can be used for the Masternode
    bool GetMasternodeVinAndKeys(CTxIn& txinRet, CPubKey& pubKeyRet, CKey& keyRet, std::string strTxHash = "", std::string strOutputIndex = "");
    /// Extract txin information and keys from output
    bool GetVinAndKeysFromOutput(COutput out, CTxIn& txinRet, CPubKey& pubKeyRet, CKey& keyRet);

    bool IsSpent(const uint256& hash, unsigned int n) const;

    bool IsLockedCoin(uint256 hash, unsigned int n) const;
    void LockCoin(COutPoint& output);
    void UnlockCoin(COutPoint& output);
    void UnlockAllCoins();
    void ListLockedCoins(std::vector<COutPoint>& vOutpts);
    int64_t GetTotalValue(std::vector<CTxIn> vCoins);

     /*
     * Rescan abort properties
     */
    void AbortRescan() { fAbortRescan = true; }
    bool IsAbortingRescan() { return fAbortRescan; }

    /**
     * keystore implementation
     * Generate a new key
     */
    CPubKey GenerateNewKey(bool internal = false);
    //! Adds a key to the store, and saves it to disk.
    bool AddKeyPubKey(const CKey& key, const CPubKey& pubkey);
    //! Adds a key to the store, without saving it to disk (used by LoadWallet)
    bool LoadKey(const CKey& key, const CPubKey& pubkey) { return CCryptoKeyStore::AddKeyPubKey(key, pubkey); }
    //! Load metadata (used by LoadWallet)
    bool LoadKeyMetadata(const CPubKey& pubkey, const CKeyMetadata& metadata);

    bool LoadMinVersion(int nVersion)
    {
        AssertLockHeld(cs_wallet);
        nWalletVersion = nVersion;
        nWalletMaxVersion = std::max(nWalletMaxVersion, nVersion);
        return true;
    }

    //! Adds an encrypted key to the store, and saves it to disk.
    bool AddCryptedKey(const CPubKey& vchPubKey, const std::vector<unsigned char>& vchCryptedSecret) override;
    //! Adds an encrypted key to the store, without saving it to disk (used by LoadWallet)
    bool LoadCryptedKey(const CPubKey& vchPubKey, const std::vector<unsigned char>& vchCryptedSecret);
    bool AddCScript(const CScript& redeemScript) override;
    bool LoadCScript(const CScript& redeemScript);

    //! Adds a destination data tuple to the store, and saves it to disk
    bool AddDestData(const CTxDestination& dest, const std::string& key, const std::string& value);
    //! Erases a destination data tuple in the store and on disk
    bool EraseDestData(const CTxDestination& dest, const std::string& key);
    //! Adds a destination data tuple to the store, without saving it to disk
    bool LoadDestData(const CTxDestination& dest, const std::string& key, const std::string& value);
    //! Look up a destination data tuple in the store, return true if found false otherwise
    bool GetDestData(const CTxDestination& dest, const std::string& key, std::string* value) const;

    //! Adds a watch-only address to the store, and saves it to disk.
    bool AddWatchOnly(const CScript& dest);
    bool RemoveWatchOnly(const CScript& dest);
    //! Adds a watch-only address to the store, without saving it to disk (used by LoadWallet)
    bool LoadWatchOnly(const CScript& dest);

    bool Unlock(const SecureString& strWalletPassphrase, bool anonimizeOnly = false);
    bool ChangeWalletPassphrase(const SecureString& strOldWalletPassphrase, const SecureString& strNewWalletPassphrase);
    bool EncryptWallet(const SecureString& strWalletPassphrase);

    void GetKeyBirthTimes(std::map<CKeyID, int64_t>& mapKeyBirth) const;

    bool LoadToken(const CTokenInfo &token);

    bool LoadTokenTx(const CTokenTx &tokenTx);

    //! Adds a contract data tuple to the store, without saving it to disk
    bool LoadContractData(const std::string &address, const std::string &key, const std::string &value);

    /**
     * Increment the next transaction order id
     * @return next transaction order id
     */
    int64_t IncOrderPosNext(CWalletDB* pwalletdb = NULL);
    bool GetAccountDestination(CTxDestination &dest, std::string strAccount, bool bForceNew = false);

    typedef std::pair<CWalletTx*, CAccountingEntry*> TxPair;
    typedef std::multimap<int64_t, TxPair> TxItems;

    /**
     * Get the wallet's activity log
     * @return multimap of ordered transactions and accounting entries
     * @warning Returned pointers are *only* valid within the scope of passed acentries
     */
    TxItems OrderedTxItems(std::list<CAccountingEntry>& acentries, std::string strAccount = "");

    void MarkDirty();
    bool AddToWallet(const CWalletTx& wtxIn, bool fFromLoadWallet = false, bool fFlushOnClose=true);
    void SyncTransaction(const CTransaction& tx, const CBlock* pblock);
    bool AddToWalletIfInvolvingMe(const CTransaction& tx, const CBlock* pblock, bool fUpdate);
    void EraseFromWallet(const uint256& hash);
    int ScanForWalletTransactions(CBlockIndex* pindexStart, bool fUpdate = false);
    void ReacceptWalletTransactions();
    void ResendWalletTransactions();
    CAmount GetBalance() const;
    CAmount GetUnconfirmedBalance() const;
    CAmount GetImmatureBalance() const;
    CAmount GetAnonymizableBalance() const;
    CAmount GetAnonymizedBalance() const;
    double GetAverageAnonymizedRounds() const;
    CAmount GetNormalizedAnonymizedBalance() const;
    CAmount GetDenominatedBalance(bool unconfirmed/*=false*/) const;
    CAmount GetDenominatedBalance(bool onlyDenom/*=true*/, bool onlyUnconfirmed/*=false*/) const;
    CAmount GetWatchOnlyBalance() const;
    CAmount GetUnconfirmedWatchOnlyBalance() const;
    CAmount GetImmatureWatchOnlyBalance() const;
    OutputType TransactionChangeType(const std::vector<std::pair<CScript, CAmount> >& vecSend);
    bool CreateTransaction(const std::vector<std::pair<CScript, CAmount> >& vecSend,
                           CWalletTx& wtxNew,
                           CReserveKey& reservekey,
                           CAmount& nFeeRet,
                           std::string& strFailReason,
                           const CCoinControl* coinControl = NULL,
                           AvailableCoinsType coin_type = ALL_COINS,
                           bool useIX = false,
                           CAmount nFeePay = 0, CAmount nGasFee=0);
    bool CreateTransaction(CScript scriptPubKey, const CAmount& nValue, CWalletTx& wtxNew, CReserveKey& reservekey, CAmount& nFeeRet, std::string& strFailReason, const CCoinControl* coinControl = NULL, AvailableCoinsType coin_type = ALL_COINS, bool useIX = false, CAmount nFeePay = 0);
    bool CommitTransaction(CWalletTx& wtxNew, CReserveKey& reservekey, std::string strCommand = "tx");
    std::string PrepareDarksendDenominate(int minRounds, int maxRounds);
    bool CreateCollateralTransaction(CMutableTransaction& txCollateral, std::string& strReason);
    bool ConvertList(std::vector<CTxIn> vCoins, std::vector<int64_t>& vecAmounts);
    bool MultiSend();
    void AutoCombineDust();

    bool AddTokenEntry(const CTokenInfo &token, bool fFlushOnClose=true);

    bool AddTokenTxEntry(const CTokenTx& tokenTx, bool fFlushOnClose=true);

    bool GetTokenTxDetails(const CTokenTx &wtx, uint256& credit, uint256& debit, std::string& tokenSymbol, uint8_t& decimals) const;

    bool IsTokenTxMine(const CTokenTx &wtx) const;

    bool RemoveTokenEntry(const uint256& tokenHash, bool fFlushOnClose=true);

    static CFeeRate minTxFee;
    static CAmount GetMinimumFee(unsigned int nTxBytes, unsigned int nConfirmTarget, const CTxMemPool& pool);

    bool NewKeyPool();
    size_t KeypoolCountExternalKeys();
    bool TopUpKeyPool(unsigned int kpSize = 0);
    bool ReserveKeyFromKeyPool(int64_t& nIndex, CKeyPool& keypool, bool internal);
    void KeepKey(int64_t nIndex);
    void ReturnKey(int64_t nIndex, bool fInternal, const CPubKey& pubkey);
    bool GetKeyFromPool(CPubKey &key, bool internal = false);
    int64_t GetOldestKeyPoolTime();
    void GetAllReserveKeys(std::set<CKeyID>& setAddress) const;

    std::set<std::set<CTxDestination> > GetAddressGroupings();
    std::map<CTxDestination, CAmount> GetAddressBalances();

    std::set<CTxDestination> GetAccountAddresses(const std::string &strAccount) const;

    bool GetBudgetSystemCollateralTX(CTransaction& tx, uint256 hash, bool useIX);
    bool GetBudgetSystemCollateralTX(CWalletTx& tx, uint256 hash, bool useIX);

    // get the DarkSend chain depth for a given input
    int GetRealInputDarkSendRounds(CTxIn in, int rounds) const;
    // respect current settings
    int GetInputDarkSendRounds(CTxIn in) const;

    bool IsDenominated(const CTxIn& txin) const;
    bool IsDenominated(const CTransaction& tx) const;
    bool IsDenominatedAmount(int64_t nInputAmount) const;

    isminetype IsMine(const CTxIn& txin) const;
    isminetype IsMine(const CTxOut& txout) const { return ::IsMine(*this, txout.scriptPubKey); }
    bool IsMine(const CTransaction& tx) const
    {
        for (const CTxOut& txout : tx.vout)
        if (IsMine(txout) != ISMINE_NO) return true;
        return false;
    }

    /** should probably be renamed to IsRelevantToMe */
    bool IsFromMe(const CTransaction& tx) const
    {
        return (GetDebit(tx, ISMINE_ALL) > 0);
    }

    CAmount GetDebit(const CTxIn& txin, const isminefilter& filter) const;
    CAmount GetDebit(const CTransaction& tx, const isminefilter& filter) const
    {
        CAmount nDebit = 0;
        for (const CTxIn& txin : tx.vin) {
            nDebit += GetDebit(txin, filter);
            if (!MoneyRange(nDebit))
                throw std::runtime_error("CWallet::GetDebit() : value out of range");
        }
        return nDebit;
    }

    CAmount GetCredit(const CTxOut& txout, const isminefilter& filter) const
    {
        if (!MoneyRange(txout.nValue))
            throw std::runtime_error("CWallet::GetCredit() : value out of range");
        return ((IsMine(txout) & filter) ? txout.nValue : 0);
    }
    CAmount GetCredit(const CTransaction& tx, const isminefilter& filter) const
    {
        CAmount nCredit = 0;
        for (const CTxOut& txout : tx.vout) {
            nCredit += GetCredit(txout, filter);
            if (!MoneyRange(nCredit))
                throw std::runtime_error("CWallet::GetCredit() : value out of range");
        }
        return nCredit;
    }

    bool IsChange(const CTxOut& txout) const;

    CAmount GetChange(const CTxOut& txout) const
    {
        if (!MoneyRange(txout.nValue))
            throw std::runtime_error("CWallet::GetChange() : value out of range");
        return (IsChange(txout) ? txout.nValue : 0);
    }
    CAmount GetChange(const CTransaction& tx) const
    {
        CAmount nChange = 0;
        for (const CTxOut& txout : tx.vout) {
            nChange += GetChange(txout);
            if (!MoneyRange(nChange))
                throw std::runtime_error("CWallet::GetChange() : value out of range");
        }
        return nChange;
    }

    void SetBestChain(const CBlockLocator& loc);

    DBErrors LoadWallet(bool& fFirstRunRet);
    DBErrors ZapWalletTx(std::vector<CWalletTx>& vWtx);

    bool SetAddressBook(const CTxDestination& address, const std::string& strName, const std::string& purpose);

    bool DelAddressBook(const CTxDestination& address);

    bool SetContractBook(const std::string& strAddress, const std::string& strName, const std::string& strAbi);

    bool DelContractBook(const std::string& strAddress);

    bool UpdatedTransaction(const uint256& hashTx);

    void Inventory(const uint256& hash)
    {
        LOCK(cs_wallet);
        std::map<uint256, int>::iterator mi = mapRequestCount.find(hash);
        if (mi != mapRequestCount.end()) (*mi).second++;
    }

    unsigned int GetKeyPoolSize()
    {
        AssertLockHeld(cs_wallet); // setKeyPool
        return setInternalKeyPool.size() + setExternalKeyPool.size();
    }

    bool SetDefaultKey(const CPubKey& vchPubKey);

    //! signify that a particular wallet feature is now used. this may change nWalletVersion and nWalletMaxVersion if those are lower
    bool SetMinVersion(enum WalletFeature, CWalletDB* pwalletdbIn = NULL, bool fExplicit = false);

    //! change which version we're allowed to upgrade to (note that this does not immediately imply upgrading to that format)
    bool SetMaxVersion(int nVersion);

    //! get the current wallet format (the oldest client version guaranteed to understand this wallet)
    int GetVersion()
    {
        LOCK(cs_wallet);
        return nWalletVersion;
    }

    //! Get wallet transactions that conflict with given transaction (spend same outputs)
    std::set<uint256> GetConflicts(const uint256& txid) const;

    /**
     * Address book entry changed.
     * @note called with lock cs_wallet held.
     */
    boost::signals2::signal<void(CWallet* wallet, const CTxDestination& address, const std::string& label, bool isMine, const std::string& purpose, ChangeType status)> NotifyAddressBookChanged;

    /**
     * Wallet transaction added, removed or updated.
     * @note called with lock cs_wallet held.
     */

    /** Wallet transaction added, removed or updated. */
    boost::signals2::signal<void (CWallet *wallet, const uint256 &hashToken,
                                  ChangeType status)> NotifyTokenChanged;

    boost::signals2::signal<void(CWallet* wallet, const uint256& hashTx, ChangeType status)> NotifyTransactionChanged;

    /** Contract book entry changed. */
    boost::signals2::signal<void (CWallet *wallet, const std::string &address,
            const std::string &label, const std::string &abi,
            ChangeType status)> NotifyContractBookChanged;

    /**
     * Wallet token transaction added, removed or updated.
     * @note called with lock cs_wallet held.
     */
    boost::signals2::signal<void (CWallet *wallet, const uint256 &hashTx,
                                  ChangeType status)> NotifyTokenTransactionChanged;


    /** Show progress e.g. for rescan */
    boost::signals2::signal<void(const std::string& title, int nProgress)> ShowProgress;

    /** Watch-only address added */
    boost::signals2::signal<void(bool fHaveWatchOnly)> NotifyWatchonlyChanged;

    /** Inquire whether this wallet broadcasts transactions. */
    bool GetBroadcastTransactions() const { return fBroadcastTransactions; }

    /** Set whether this wallet broadcasts transactions. */
    void SetBroadcastTransactions(bool broadcast) { fBroadcastTransactions = broadcast; }

    /**
     * Explicitly make the wallet learn the related scripts for outputs to the
     * given key. This is purely to make the wallet file compatible with older
     * software, as CBasicKeyStore automatically does this implicitly for all
     * keys now.
     */
    void LearnRelatedScripts(const CPubKey& key, OutputType);

    /**
     * Same as LearnRelatedScripts, but when the OutputType is not known (and could
     * be anything).
     */
    void LearnAllRelatedScripts(const CPubKey& key);

    /**
     * Get a destination of the requested type (if possible) to the specified script.
     * This function will automatically add the necessary scripts to the wallet.
     */
    CTxDestination AddAndGetDestinationForScript(const CScript& script, OutputType);

    /* Set the hd chain model (chain child index counters) */
    bool SetHDChain(const CHDChain& chain, bool memonly);

    /* Set the current hd master key (will reset the chain child index counters) */
    bool SetHDMasterKey(const CKey& key);

};

/** A key allocated from the key pool. */
class CReserveKey
{
protected:
    CWallet* pwallet;
    int64_t nIndex;
    CPubKey vchPubKey;
    bool fInternal;

public:
    CReserveKey(CWallet* pwalletIn)
    {
        nIndex = -1;
        pwallet = pwalletIn;
        fInternal = false;
    }

    ~CReserveKey()
    {
        ReturnKey();
    }

    void ReturnKey();
    bool GetReservedKey(CPubKey &pubkey, bool internal = false);
    void KeepKey();
};


/**
 * Account information.
 * Stored in wallet with key "acc"+string account name.
 */
class CAccount
{
public:
    CPubKey vchPubKey;

    CAccount()
    {
        SetNull();
    }

    void SetNull()
    {
        vchPubKey = CPubKey();
    }

    ADD_SERIALIZE_METHODS;

    template <typename Stream, typename Operation>
    inline void SerializationOp(Stream& s, Operation ser_action)
    {
        int nVersion = s.GetVersion();
        if (!(s.GetType() & SER_GETHASH))
            READWRITE(nVersion);
        READWRITE(vchPubKey);
    }
};

/**
 * A transaction with a bunch of additional info that only the owner cares about.
 * It includes any unrecorded transactions needed to link it back to the block chain.
 */
class CWalletTx : public CMerkleTx
{
private:
    const CWallet* pwallet;

public:
    mapValue_t mapValue;
    std::vector<std::pair<std::string, std::string> > vOrderForm;
    unsigned int fTimeReceivedIsTxTime;
    unsigned int nTimeReceived; //! time received by this node
    unsigned int nTimeSmart;
    char fFromMe;
    std::string strFromAccount;
    int64_t nOrderPos; //! position in ordered transaction list

    // memory only
    mutable bool fDebitCached;
    mutable bool fCreditCached;
    mutable bool fImmatureCreditCached;
    mutable bool fAvailableCreditCached;
    mutable bool fAnonymizableCreditCached;
    mutable bool fAnonymizedCreditCached;
    mutable bool fDenomUnconfCreditCached;
    mutable bool fDenomConfCreditCached;
    mutable bool fWatchDebitCached;
    mutable bool fWatchCreditCached;
    mutable bool fImmatureWatchCreditCached;
    mutable bool fAvailableWatchCreditCached;
    mutable bool fChangeCached;
    mutable CAmount nDebitCached;
    mutable CAmount nCreditCached;
    mutable CAmount nImmatureCreditCached;
    mutable CAmount nAvailableCreditCached;
    mutable CAmount nAnonymizableCreditCached;
    mutable CAmount nAnonymizedCreditCached;
    mutable CAmount nDenomUnconfCreditCached;
    mutable CAmount nDenomConfCreditCached;
    mutable CAmount nWatchDebitCached;
    mutable CAmount nWatchCreditCached;
    mutable CAmount nImmatureWatchCreditCached;
    mutable CAmount nAvailableWatchCreditCached;
    mutable CAmount nChangeCached;

    CWalletTx()
    {
        Init(NULL);
    }

    CWalletTx(const CWallet* pwalletIn, const CTransactionRef arg) : CMerkleTx(std::move(arg))
    {
        Init(pwalletIn);
    }

    const CWallet* GetWallet() const { return pwallet; }

    void Init(const CWallet* pwalletIn)
    {
        pwallet = pwalletIn;
        mapValue.clear();
        vOrderForm.clear();
        fTimeReceivedIsTxTime = false;
        nTimeReceived = 0;
        nTimeSmart = 0;
        fFromMe = false;
        strFromAccount.clear();
        fDebitCached = false;
        fCreditCached = false;
        fImmatureCreditCached = false;
        fAvailableCreditCached = false;
        fAnonymizableCreditCached = false;
        fAnonymizedCreditCached = false;
        fDenomUnconfCreditCached = false;
        fDenomConfCreditCached = false;
        fWatchDebitCached = false;
        fWatchCreditCached = false;
        fImmatureWatchCreditCached = false;
        fAvailableWatchCreditCached = false;
        fChangeCached = false;
        nDebitCached = 0;
        nCreditCached = 0;
        nImmatureCreditCached = 0;
        nAvailableCreditCached = 0;
        nAnonymizableCreditCached = 0;
        nAnonymizedCreditCached = 0;
        nDenomUnconfCreditCached = 0;
        nDenomConfCreditCached = 0;
        nWatchDebitCached = 0;
        nWatchCreditCached = 0;
        nAvailableWatchCreditCached = 0;
        nImmatureWatchCreditCached = 0;
        nChangeCached = 0;
        nOrderPos = -1;
    }

    ADD_SERIALIZE_METHODS;

    template <typename Stream, typename Operation>
    inline void SerializationOp(Stream& s, Operation ser_action)
    {
        if (ser_action.ForRead())
            Init(NULL);
        char fSpent = false;

        if (!ser_action.ForRead()) {
            mapValue["fromaccount"] = strFromAccount;

            WriteOrderPos(nOrderPos, mapValue);

            if (nTimeSmart)
                mapValue["timesmart"] = strprintf("%u", nTimeSmart);
        }

        READWRITE(*(CMerkleTx*)this);
        std::vector<CMerkleTx> vUnused; //! Used to be vtxPrev
        READWRITE(vUnused);
        READWRITE(mapValue);
        READWRITE(vOrderForm);
        READWRITE(fTimeReceivedIsTxTime);
        READWRITE(nTimeReceived);
        READWRITE(fFromMe);
        READWRITE(fSpent);

        if (ser_action.ForRead()) {
            strFromAccount = mapValue["fromaccount"];

            ReadOrderPos(nOrderPos, mapValue);

            nTimeSmart = mapValue.count("timesmart") ? (unsigned int)atoi64(mapValue["timesmart"]) : 0;
        }

        mapValue.erase("fromaccount");
        mapValue.erase("version");
        mapValue.erase("spent");
        mapValue.erase("n");
        mapValue.erase("timesmart");
    }

    //! make sure balances are recalculated
    void MarkDirty()
    {
        fCreditCached = false;
        fAvailableCreditCached = false;
        fAnonymizableCreditCached = false;
        fAnonymizedCreditCached = false;
        fDenomUnconfCreditCached = false;
        fDenomConfCreditCached = false;
        fWatchDebitCached = false;
        fWatchCreditCached = false;
        fAvailableWatchCreditCached = false;
        fImmatureWatchCreditCached = false;
        fDebitCached = false;
        fChangeCached = false;
    }

    void BindWallet(CWallet* pwalletIn)
    {
        pwallet = pwalletIn;
        MarkDirty();
    }

    //! filter decides which addresses will count towards the debit
    CAmount GetDebit(const isminefilter& filter) const
    {
        if (tx->vin.empty())
            return 0;

        CAmount debit = 0;
        if (filter & ISMINE_SPENDABLE) {
            if (fDebitCached)
                debit += nDebitCached;
            else {
                nDebitCached = pwallet->GetDebit(*tx, ISMINE_SPENDABLE);
                fDebitCached = true;
                debit += nDebitCached;
            }
        }
        if (filter & ISMINE_WATCH_ONLY) {
            if (fWatchDebitCached)
                debit += nWatchDebitCached;
            else {
                nWatchDebitCached = pwallet->GetDebit(*tx, ISMINE_WATCH_ONLY);
                fWatchDebitCached = true;
                debit += nWatchDebitCached;
            }
        }
        return debit;
    }

    CAmount GetCredit(const isminefilter& filter) const
    {
        // Must wait until coinbase is safely deep enough in the chain before valuing it
        if (IsCoinBase() && GetBlocksToMaturity() > 0)
            return 0;

        int64_t credit = 0;
        if (filter & ISMINE_SPENDABLE) {
            // GetBalance can assume transactions in mapWallet won't change
            if (fCreditCached)
                credit += nCreditCached;
            else {
                nCreditCached = pwallet->GetCredit(*tx, ISMINE_SPENDABLE);
                fCreditCached = true;
                credit += nCreditCached;
            }
        }
        if (filter & ISMINE_WATCH_ONLY) {
            if (fWatchCreditCached)
                credit += nWatchCreditCached;
            else {
                nWatchCreditCached = pwallet->GetCredit(*tx, ISMINE_WATCH_ONLY);
                fWatchCreditCached = true;
                credit += nWatchCreditCached;
            }
        }
        return credit;
    }

    CAmount GetImmatureCredit(bool fUseCache = true) const
    {
        if (IsCoinGenerated() && GetBlocksToMaturity() > 0 && IsInMainChain()) {
            if (fUseCache && fImmatureCreditCached)
                return nImmatureCreditCached;
            nImmatureCreditCached = pwallet->GetCredit(*tx, ISMINE_SPENDABLE);
            fImmatureCreditCached = true;
            return nImmatureCreditCached;
        }

        return 0;
    }

    CAmount GetAvailableCredit(bool fUseCache = true) const
    {
        if (pwallet == 0)
            return 0;

        // Must wait until coinbase is safely deep enough in the chain before valuing it
        if (IsCoinGenerated() && GetBlocksToMaturity() > 0)
            return 0;

        if (fUseCache && fAvailableCreditCached)
            return nAvailableCreditCached;

        CAmount nCredit = 0;
        uint256 hashTx = GetHash();
        for (unsigned int i = 0; i < tx->vout.size(); i++) {
            if (!pwallet->IsSpent(hashTx, i)) {
                const CTxOut& txout = tx->vout[i];
                nCredit += pwallet->GetCredit(txout, ISMINE_SPENDABLE);
                if (!MoneyRange(nCredit))
                    throw std::runtime_error(std::string(__func__) + " : value out of range");
            }
        }

        nAvailableCreditCached = nCredit;
        fAvailableCreditCached = true;
        return nCredit;
    }

    CAmount GetAnonymizableCredit(bool fUseCache = true) const
    {
        if (pwallet == 0)
            return 0;

        // Must wait until coinbase is safely deep enough in the chain before valuing it
        if (IsCoinBase() && GetBlocksToMaturity() > 0)
            return 0;

        if (fUseCache && fAnonymizableCreditCached)
            return nAnonymizableCreditCached;

        CAmount nCredit = 0;
        uint256 hashTx = GetHash();
        for (unsigned int i = 0; i < tx->vout.size(); i++) {
            const CTxOut& txout = tx->vout[i];
            const CTxIn vin = CTxIn(hashTx, i);

            if (pwallet->IsSpent(hashTx, i) || pwallet->IsLockedCoin(hashTx, i)) continue;
            if (fMasterNode && tx->vout[i].nValue == DARKSEND_COLLATERAL) continue; // do not count MN-like outputs

            const int rounds = pwallet->GetInputDarkSendRounds(vin);
            if (rounds >= -2 && rounds < nDarksendRounds) {
                nCredit += pwallet->GetCredit(txout, ISMINE_SPENDABLE);
                if (!MoneyRange(nCredit))
                    throw std::runtime_error("CWalletTx::GetAnonamizableCredit() : value out of range");
            }
        }

        nAnonymizableCreditCached = nCredit;
        fAnonymizableCreditCached = true;
        return nCredit;
    }

    CAmount GetAnonymizedCredit(bool fUseCache = true) const
    {
        if (pwallet == 0)
            return 0;

        // Must wait until coinbase is safely deep enough in the chain before valuing it
        if (IsCoinBase() && GetBlocksToMaturity() > 0)
            return 0;

        if (fUseCache && fAnonymizedCreditCached)
            return nAnonymizedCreditCached;

        CAmount nCredit = 0;
        uint256 hashTx = GetHash();
        for (unsigned int i = 0; i < tx->vout.size(); i++) {
            const CTxOut& txout = tx->vout[i];
            const CTxIn vin = CTxIn(hashTx, i);

            if (pwallet->IsSpent(hashTx, i) || !pwallet->IsDenominated(vin)) continue;

            const int rounds = pwallet->GetInputDarkSendRounds(vin);
            if (rounds >= nDarksendRounds) {
                nCredit += pwallet->GetCredit(txout, ISMINE_SPENDABLE);
                if (!MoneyRange(nCredit))
                    throw std::runtime_error("CWalletTx::GetAnonymizedCredit() : value out of range");
            }
        }

        nAnonymizedCreditCached = nCredit;
        fAnonymizedCreditCached = true;
        return nCredit;
    }

    CAmount GetDenominatedCredit(bool unconfirmed, bool fUseCache = true) const
    {
        if (pwallet == 0)
            return 0;

        // Must wait until coinbase is safely deep enough in the chain before valuing it
        if (IsCoinBase() && GetBlocksToMaturity() > 0)
            return 0;

        int nDepth = GetDepthInMainChain(false);
        if (nDepth < 0) return 0;

        bool isUnconfirmed = !IsFinalTx(*tx) || (!IsTrusted() && nDepth == 0);
        if (unconfirmed != isUnconfirmed) return 0;

        if (fUseCache) {
            if (unconfirmed && fDenomUnconfCreditCached)
                return nDenomUnconfCreditCached;
            else if (!unconfirmed && fDenomConfCreditCached)
                return nDenomConfCreditCached;
        }

        CAmount nCredit = 0;
        uint256 hashTx = GetHash();
        for (unsigned int i = 0; i < tx->vout.size(); i++) {
            const CTxOut& txout = tx->vout[i];

            if (pwallet->IsSpent(hashTx, i) || !pwallet->IsDenominatedAmount(tx->vout[i].nValue)) continue;

            nCredit += pwallet->GetCredit(txout, ISMINE_SPENDABLE);
            if (!MoneyRange(nCredit))
                throw std::runtime_error("CWalletTx::GetDenominatedCredit() : value out of range");
        }

        if (unconfirmed) {
            nDenomUnconfCreditCached = nCredit;
            fDenomUnconfCreditCached = true;
        } else {
            nDenomConfCreditCached = nCredit;
            fDenomConfCreditCached = true;
        }
        return nCredit;
    }

    CAmount GetImmatureWatchOnlyCredit(const bool& fUseCache = true) const
    {
        if (IsCoinBase() && GetBlocksToMaturity() > 0 && IsInMainChain()) {
            if (fUseCache && fImmatureWatchCreditCached)
                return nImmatureWatchCreditCached;
            nImmatureWatchCreditCached = pwallet->GetCredit(*tx, ISMINE_WATCH_ONLY);
            fImmatureWatchCreditCached = true;
            return nImmatureWatchCreditCached;
        }

        return 0;
    }

    CAmount GetAvailableWatchOnlyCredit(const bool& fUseCache = true) const
    {
        if (pwallet == 0)
            return 0;

        // Must wait until coinbase is safely deep enough in the chain before valuing it
        if (IsCoinGenerated() && GetBlocksToMaturity() > 0)
            return 0;

        if (fUseCache && fAvailableWatchCreditCached)
            return nAvailableWatchCreditCached;

        CAmount nCredit = 0;
        for (unsigned int i = 0; i < tx->vout.size(); i++) {
            if (!pwallet->IsSpent(GetHash(), i)) {
                const CTxOut& txout = tx->vout[i];
                nCredit += pwallet->GetCredit(txout, ISMINE_WATCH_ONLY);
                if (!MoneyRange(nCredit))
                    throw std::runtime_error("CWalletTx::GetAvailableCredit() : value out of range");
            }
        }

        nAvailableWatchCreditCached = nCredit;
        fAvailableWatchCreditCached = true;
        return nCredit;
    }

    CAmount GetChange() const
    {
        if (fChangeCached)
            return nChangeCached;
        nChangeCached = pwallet->GetChange(*tx);
        fChangeCached = true;
        return nChangeCached;
    }

    void GetAmounts(std::list<COutputEntry>& listReceived,
        std::list<COutputEntry>& listSent,
        CAmount& nFee,
        std::string& strSentAccount,
        const isminefilter& filter) const;

    void GetAccountAmounts(const std::string& strAccount, CAmount& nReceived, CAmount& nSent, CAmount& nFee, const isminefilter& filter) const;

    bool IsFromMe(const isminefilter& filter) const
    {
        return (GetDebit(filter) > 0);
    }

    bool InMempool() const;

    bool IsTrusted() const
    {
        // Quick answer in most cases
        if (!IsFinalTx(*tx))
            return false;
        int nDepth = GetDepthInMainChain();
        if (nDepth >= 1)
            return true;
        if (nDepth < 0)
            return false;
        if (!bSpendZeroConfChange || !IsFromMe(ISMINE_ALL)) // using wtx's cached debit
            return false;

        // Trusted if all inputs are from us and are in the mempool:
<<<<<<< HEAD
        BOOST_FOREACH (const CTxIn& txin, tx->vin) {
=======
        for (const CTxIn& txin : vin) {
>>>>>>> 377bb3ba
            // Transactions not sent by us: not trusted
            const CWalletTx* parent = pwallet->GetWalletTx(txin.prevout.hash);
            if (parent == NULL)
                return false;
            const CTxOut& parentOut = parent->tx->vout[txin.prevout.n];
            const isminetype t = pwallet->IsMine(parentOut);
            if (t != ISMINE_SPENDABLE)
                return false;
        }
        return true;
    }

    bool WriteToDisk();

    int64_t GetTxTime() const;
    int GetRequestCount() const;

    void RelayWalletTransaction(std::string strCommand = "tx");

    std::set<uint256> GetConflicts() const;
};


class COutput
{
public:
    const CWalletTx* tx;
    int i;
    int nDepth;
    bool fSpendable;

    COutput(const CWalletTx* txIn, int iIn, int nDepthIn, bool fSpendableIn)
    {
        tx = txIn;
        i = iIn;
        nDepth = nDepthIn;
        fSpendable = fSpendableIn;
    }

    //Used with DarkSend. Will return largest nondenom, then denominations, then very small inputs
    int Priority() const
    {
<<<<<<< HEAD
        BOOST_FOREACH (int64_t d, darkSendDenominations)
            if (tx->tx->vout[i].nValue == d) return 10000;
        if (tx->tx->vout[i].nValue < 1 * COIN) return 20000;
=======
        for (int64_t d : darkSendDenominations)
            if (tx->vout[i].nValue == d) return 10000;
        if (tx->vout[i].nValue < 1 * COIN) return 20000;
>>>>>>> 377bb3ba

        //nondenom return largest first
        return static_cast<int>(-(tx->tx->vout[i].nValue / COIN));
    }

    CAmount Value() const
    {
        return tx->tx->vout[i].nValue;
    }

    std::string ToString() const;
};


/** Private key that includes an expiration date in case it never gets used. */
class CWalletKey
{
public:
    CPrivKey vchPrivKey;
    int64_t nTimeCreated;
    int64_t nTimeExpires;
    std::string strComment;
    //! todo: add something to note what created it (user, getnewaddress, change)
    //!   maybe should have a map<string, string> property map

    CWalletKey(int64_t nExpires = 0);

    ADD_SERIALIZE_METHODS;

    template <typename Stream, typename Operation>
    inline void SerializationOp(Stream& s, Operation ser_action)
    {
        int nVersion = s.GetVersion();
        if (!(s.GetType() & SER_GETHASH))
            READWRITE(nVersion);
        READWRITE(vchPrivKey);
        READWRITE(nTimeCreated);
        READWRITE(nTimeExpires);
        READWRITE(LIMITED_STRING(strComment, 65536));
    }
};

/**
 * Internal transfers.
 * Database key is acentry<account><counter>.
 */
class CAccountingEntry
{
public:
    std::string strAccount;
    CAmount nCreditDebit;
    int64_t nTime;
    std::string strOtherAccount;
    std::string strComment;
    mapValue_t mapValue;
    int64_t nOrderPos; //! position in ordered transaction list
    uint64_t nEntryNo;

    CAccountingEntry()
    {
        SetNull();
    }

    void SetNull()
    {
        nCreditDebit = 0;
        nTime = 0;
        strAccount.clear();
        strOtherAccount.clear();
        strComment.clear();
        nOrderPos = -1;
        nEntryNo = 0;
    }

    ADD_SERIALIZE_METHODS;

    template <typename Stream, typename Operation>
    inline void SerializationOp(Stream& s, Operation ser_action)
    {
        int nVersion = s.GetVersion();
        if (!(s.GetType() & SER_GETHASH))
            READWRITE(nVersion);
        //! Note: strAccount is serialized as part of the key, not here.
        READWRITE(nCreditDebit);
        READWRITE(nTime);
        READWRITE(LIMITED_STRING(strOtherAccount, 65536));

        if (!ser_action.ForRead()) {
            WriteOrderPos(nOrderPos, mapValue);

            if (!(mapValue.empty() && _ssExtra.empty())) {
                CDataStream ss(s.GetType(), s.GetVersion());
                ss.insert(ss.begin(), '\0');
                ss << mapValue;
                ss.insert(ss.end(), _ssExtra.begin(), _ssExtra.end());
                strComment.append(ss.str());
            }
        }

        READWRITE(LIMITED_STRING(strComment, 65536));

        size_t nSepPos = strComment.find("\0", 0, 1);
        if (ser_action.ForRead()) {
            mapValue.clear();
            if (std::string::npos != nSepPos) {
                CDataStream ss(std::vector<char>(strComment.begin() + nSepPos + 1, strComment.end()), s.GetType(), s.GetVersion());
                ss >> mapValue;
                _ssExtra = std::vector<char>(ss.begin(), ss.end());
            }
            ReadOrderPos(nOrderPos, mapValue);
        }
        if (std::string::npos != nSepPos)
            strComment.erase(nSepPos);

        mapValue.erase("n");
    }

private:
    std::vector<char> _ssExtra;
};

OutputType ParseOutputType(const std::string& str, OutputType default_type = OUTPUT_TYPE_DEFAULT);
const std::string& FormatOutputType(OutputType type);

/**
 * Get a destination of the requested type (if possible) to the specified key.
 * The caller must make sure LearnRelatedScripts has been called beforehand.
 */
CTxDestination GetDestinationForKey(const CPubKey& key, OutputType);

/** Get all destinations (potentially) supported by the wallet for the given key. */
std::vector<CTxDestination> GetAllDestinationsForKey(const CPubKey& key);

/** Contract book data */
class CContractBookData
{
public:
    std::string name;
    std::string abi;

    CContractBookData()
    {}
};

class CTokenInfo
{
public:
    static const int CURRENT_VERSION=1;
    int nVersion;
    std::string strContractAddress;
    std::string strTokenName;
    std::string strTokenSymbol;
    uint8_t nDecimals;
    std::string strSenderAddress;
    int64_t nCreateTime;
    uint256 blockHash;
    int64_t blockNumber;

    CTokenInfo()
    {
        SetNull();
    }

    ADD_SERIALIZE_METHODS;

    template <typename Stream, typename Operation>
    inline void SerializationOp(Stream& s, Operation ser_action) {
        if (!(s.GetType() & SER_GETHASH))
        {
            READWRITE(nVersion);
            READWRITE(nCreateTime);
            READWRITE(strTokenName);
            READWRITE(strTokenSymbol);
            READWRITE(blockHash);
            READWRITE(blockNumber);
        }
        READWRITE(nDecimals);
        READWRITE(strContractAddress);
        READWRITE(strSenderAddress);
    }

    void SetNull()
    {
        nVersion = CTokenInfo::CURRENT_VERSION;
        nCreateTime = 0;
        strContractAddress = "";
        strTokenName = "";
        strTokenSymbol = "";
        nDecimals = 0;
        strSenderAddress = "";
        blockHash.SetNull();
        blockNumber = -1;
    }

    uint256 GetHash() const;
};

class CTokenTx
{
public:
    static const int CURRENT_VERSION=1;
    int nVersion;
    std::string strContractAddress;
    std::string strSenderAddress;
    std::string strReceiverAddress;
    uint256 nValue;
    uint256 transactionHash;
    int64_t nCreateTime;
    uint256 blockHash;
    int64_t blockNumber;
    std::string strLabel;

    CTokenTx()
    {
        SetNull();
    }

    ADD_SERIALIZE_METHODS;

    template <typename Stream, typename Operation>
    inline void SerializationOp(Stream& s, Operation ser_action) {
        if (!(s.GetType() & SER_GETHASH))
        {
            READWRITE(nVersion);
            READWRITE(nCreateTime);
            READWRITE(blockHash);
            READWRITE(blockNumber);
            READWRITE(LIMITED_STRING(strLabel, 65536));
        }
        READWRITE(strContractAddress);
        READWRITE(strSenderAddress);
        READWRITE(strReceiverAddress);
        READWRITE(nValue);
        READWRITE(transactionHash);
    }

    void SetNull()
    {
        nVersion = CTokenTx::CURRENT_VERSION;
        nCreateTime = 0;
        strContractAddress = "";
        strSenderAddress = "";
        strReceiverAddress = "";
        nValue.SetNull();
        transactionHash.SetNull();
        blockHash.SetNull();
        blockNumber = -1;
        strLabel = "";
    }

    uint256 GetHash() const;
};

#endif // BITCOIN_WALLET_H<|MERGE_RESOLUTION|>--- conflicted
+++ resolved
@@ -1353,11 +1353,7 @@
             return false;
 
         // Trusted if all inputs are from us and are in the mempool:
-<<<<<<< HEAD
-        BOOST_FOREACH (const CTxIn& txin, tx->vin) {
-=======
-        for (const CTxIn& txin : vin) {
->>>>>>> 377bb3ba
+        for (const CTxIn& txin : tx->vin) {
             // Transactions not sent by us: not trusted
             const CWalletTx* parent = pwallet->GetWalletTx(txin.prevout.hash);
             if (parent == NULL)
@@ -1400,15 +1396,9 @@
     //Used with DarkSend. Will return largest nondenom, then denominations, then very small inputs
     int Priority() const
     {
-<<<<<<< HEAD
-        BOOST_FOREACH (int64_t d, darkSendDenominations)
+        for (int64_t d : darkSendDenominations)
             if (tx->tx->vout[i].nValue == d) return 10000;
         if (tx->tx->vout[i].nValue < 1 * COIN) return 20000;
-=======
-        for (int64_t d : darkSendDenominations)
-            if (tx->vout[i].nValue == d) return 10000;
-        if (tx->vout[i].nValue < 1 * COIN) return 20000;
->>>>>>> 377bb3ba
 
         //nondenom return largest first
         return static_cast<int>(-(tx->tx->vout[i].nValue / COIN));
