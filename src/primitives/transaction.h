--- conflicted
+++ resolved
@@ -78,7 +78,6 @@
     /* Setting nSequence to this value for every input in a transaction
      * disables nLockTime. */
     static const uint32_t SEQUENCE_FINAL = 0xffffffff;
-<<<<<<< HEAD
 
     /* Below flags apply in the context of BIP 68*/
     /* If this flag set, CTxIn::nSequence is NOT interpreted as a
@@ -102,8 +101,6 @@
      * multiplying by 512 = 2^9, or equivalently shifting up by
      * 9 bits. */
     static const int SEQUENCE_LOCKTIME_GRANULARITY = 9;
-=======
->>>>>>> 2d1c0e5c
 
     CTxIn(){
         nSequence = SEQUENCE_FINAL;
@@ -224,19 +221,7 @@
 
     bool IsDust(const CFeeRate &minRelayTxFee) const
     {
-<<<<<<< HEAD
-        // "Dust" is defined in terms of CTransaction::minRelayTxFee, which has units duffs-per-kilobyte.
-        // If you'd pay more than 1/3 in fees to spend something, then we consider it dust.
-        // A typical txout is 34 bytes big, and will need a CTxIn of at least 148 bytes to spend
-        // i.e. total is 148 + 32 = 182 bytes. Default -minrelaytxfee is 10000 duffs per kB
-        // and that means that fee per txout is 182 * 10000 / 1000 = 1820 duffs.
-        // So dust is a txout less than 1820 *3 = 5460 duffs
-        // with default -minrelaytxfee = minRelayTxFee = 10000 duffs per kB.
-        size_t nSize = GetSerializeSize(SER_DISK,0)+148u;
-        return (nValue < 3*minRelayTxFee.GetFee(nSize) && !this->scriptPubKey.HasOpCreate() && !this->scriptPubKey.HasOpCall());
-=======
-        return (nValue < GetDustThreshold(minRelayTxFee));
->>>>>>> 2d1c0e5c
+        return (nValue < GetDustThreshold(minRelayTxFee)&& !this->scriptPubKey.HasOpCreate() && !this->scriptPubKey.HasOpCall());
     }
 
     friend bool operator==(const CTxOut& a, const CTxOut& b)
@@ -403,7 +388,7 @@
     // bumping the default CURRENT_VERSION at which point both CURRENT_VERSION and
     // MAX_STANDARD_VERSION will be equal.
     static const int32_t MAX_STANDARD_VERSION=2;
-    
+
     CTxWitness wit; // Not const: can change without invalidating the txid cache
     // The local variables are made const to prevent unintended modification
     // without updating the cached hash value. However, CTransaction is not
@@ -555,13 +540,11 @@
 
 };
 
-<<<<<<< HEAD
+/** Compute the cost of a transaction, as defined by BIP 141 */
+int64_t GetTransactionCost(const CTransaction &tx);
+
 typedef std::shared_ptr<const CTransaction> CTransactionRef;
 static inline CTransactionRef MakeTransactionRef() { return std::make_shared<const CTransaction>(); }
 template <typename Tx> static inline CTransactionRef MakeTransactionRef(Tx&& txIn) { return std::make_shared<const CTransaction>(std::forward<Tx>(txIn)); }
-=======
-/** Compute the cost of a transaction, as defined by BIP 141 */
-int64_t GetTransactionCost(const CTransaction &tx);
->>>>>>> 2d1c0e5c
 
 #endif // BITCOIN_PRIMITIVES_TRANSACTION_H