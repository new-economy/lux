// Copyright (c) 2009-2010 Satoshi Nakamoto
// Copyright (c) 2009-2014 The Bitcoin developers
// Distributed under the MIT software license, see the accompanying
// file COPYING or http://www.opensource.org/licenses/mit-license.php.

#include "chain.h"
#include "main.h"
#include "primitives/block.h"
#include "primitives/transaction.h"
#include "rpcserver.h"
#include "rpcblockchain.h"
#include "streams.h"
#include "sync.h"
#include "utilstrencodings.h"
#include "version.h"
#include "httpserver.h"
#include "chain.h"
#include "txmempool.h"

#include <boost/algorithm/string.hpp>
#include <boost/dynamic_bitset.hpp>

#include "univalue/univalue.h"

static const size_t MAX_GETUTXOS_OUTPOINTS = 15; //allow a max of 15 outpoints to be queried at once

enum RetFormat {
    RF_UNDEF,
    RF_BINARY,
    RF_HEX,
    RF_JSON,
};

static const struct {
    enum RetFormat rf;
    const char* name;
} rf_names[] = {
    { RF_UNDEF,     ""         },
    { RF_BINARY,    "bin"      },
    { RF_HEX,       "hex"      },
    { RF_JSON,      "json"     },
};

struct CCoin {
    uint32_t nTxVer; // Don't call this nVersion, that name has a special meaning inside IMPLEMENT_SERIALIZE
    uint32_t nHeight;
    CTxOut out;

    ADD_SERIALIZE_METHODS;

    template <typename Stream, typename Operation>
    inline void SerializationOp(Stream& s, Operation ser_action, int nType, int nVersion)
    {
        READWRITE(nTxVer);
        READWRITE(nHeight);
        READWRITE(out);
    }
};

extern void ScriptPubKeyToUniv(const CScript& scriptPubKey, UniValue& out, bool fIncludeHex);
extern void TxToJSON(const CTransaction& tx, const uint256 hashBlock, UniValue& entry);
extern UniValue blockToJSON(const CBlock& block, const CBlockIndex* blockindex, bool txDetails = false);
extern UniValue mempoolInfoToJSON();
extern UniValue mempoolToJSON(bool fVerbose = false);
extern void ScriptPubKeyToJSON(const CScript& scriptPubKey, UniValue& out, bool fIncludeHex);
extern UniValue blockheaderToJSON(const CBlockIndex* blockindex);

static bool RESTERR(HTTPRequest* req, enum HTTPStatusCode status, string message)
{
    req->WriteHeader("Content-Type", "text/plain");
    req->WriteReply(status, message + "\r\n");
    return false;
}

static enum RetFormat ParseDataFormat(vector<string>& params, const string strReq)
{
    boost::split(params, strReq, boost::is_any_of("."));
    if (params.size() > 1) {
        for (unsigned int i = 0; i < ARRAYLEN(rf_names); i++)
            if (params[1] == rf_names[i].name)
                return rf_names[i].rf;
    }

    return rf_names[0].rf;
}

static string AvailableDataFormatsString()
{
    string formats = "";
    for (unsigned int i = 0; i < ARRAYLEN(rf_names); i++)
        if (strlen(rf_names[i].name) > 0) {
            formats.append(".");
            formats.append(rf_names[i].name);
            formats.append(", ");
        }

    if (formats.length() > 0)
        return formats.substr(0, formats.length() - 2);

    return formats;
}

static bool ParseHashStr(const string& strReq, uint256& v)
{
    if (!IsHex(strReq) || (strReq.size() != 64))
        return false;

    v.SetHex(strReq);
    return true;
}

static bool CheckWarmup(HTTPRequest* req)
{
    std::string statusmessage;
    if (RPCIsInWarmup(&statusmessage))
        return RESTERR(req, HTTP_SERVICE_UNAVAILABLE, "Service temporarily unavailable: " + statusmessage);
    return true;
}

static bool rest_headers(HTTPRequest* req,
                         const std::string& strURIPart)
{
    if (!CheckWarmup(req))
        return false;
    vector<string> params;
    const RetFormat rf = ParseDataFormat(params, strURIPart);
    vector<string> path;
    boost::split(path, params[0], boost::is_any_of("/"));

    if (path.size() != 2)
        return RESTERR(req, HTTP_BAD_REQUEST, "No header count specified. Use /rest/headers/<count>/<hash>.<ext>.");

    long count = strtol(path[0].c_str(), NULL, 10);
    if (count < 1 || count > 2000)
        return RESTERR(req, HTTP_BAD_REQUEST, "Header count out of range: " + path[0]);

    string hashStr = path[1];
    uint256 hash;
    if (!ParseHashStr(hashStr, hash))
        return RESTERR(req, HTTP_BAD_REQUEST, "Invalid hash: " + hashStr);

    std::vector<const CBlockIndex *> headers;
    headers.reserve(count);
    {
        LOCK(cs_main);
        BlockMap::const_iterator it = mapBlockIndex.find(hash);
        const CBlockIndex *pindex = (it != mapBlockIndex.end()) ? it->second : NULL;
        while (pindex != NULL && chainActive.Contains(pindex)) {
            headers.push_back(pindex);
            if (headers.size() == (unsigned long)count)
                break;
            pindex = chainActive.Next(pindex);
        }
    }

    CDataStream ssHeader(SER_NETWORK, PROTOCOL_VERSION);
    BOOST_FOREACH(const CBlockIndex *pindex, headers) {
        ssHeader << pindex->GetBlockHeader();
    }

    switch (rf) {
        case RF_BINARY: {
            string binaryHeader = ssHeader.str();
            req->WriteHeader("Content-Type", "application/octet-stream");
            req->WriteReply(HTTP_OK, binaryHeader);
            return true;
        }

        case RF_HEX: {
            string strHex = HexStr(ssHeader.begin(), ssHeader.end()) + "\n";
            req->WriteHeader("Content-Type", "text/plain");
            req->WriteReply(HTTP_OK, strHex);
            return true;
        }
        case RF_JSON: {
            UniValue jsonHeaders(UniValue::VARR);
#if 0
            BOOST_FOREACH(const CBlockIndex *pindex, headers) {
                jsonHeaders.push_back(blockheaderToJSON(pindex));
            }
#endif
            string strJSON = jsonHeaders.write() + "\n";
            req->WriteHeader("Content-Type", "application/json");
            req->WriteReply(HTTP_OK, strJSON);
            return true;
        }
        default: {
            return RESTERR(req, HTTP_NOT_FOUND, "output format not found (available: .bin, .hex)");
        }
    }

    // not reached
    return true; // continue to process further HTTP reqs on this cxn
}

static bool rest_block(HTTPRequest* req,
                       const std::string& strURIPart,
                       bool showTxDetails)
{
    if (!CheckWarmup(req))
        return false;
    vector<string> params;
    const RetFormat rf = ParseDataFormat(params, strURIPart);

    string hashStr = params[0];
    uint256 hash;
    if (!ParseHashStr(hashStr, hash))
        return RESTERR(req, HTTP_BAD_REQUEST, "Invalid hash: " + hashStr);

    CBlock block;
    const Consensus::Params consensusParams = Params().GetConsensus();
    CBlockIndex* pblockindex = NULL;
    {
        LOCK(cs_main);
        if (mapBlockIndex.count(hash) == 0)
            return RESTERR(req, HTTP_NOT_FOUND, hashStr + " not found");

        pblockindex = mapBlockIndex[hash];
        if (!ReadBlockFromDisk(block, pblockindex, consensusParams))
            throw RESTERR(req, HTTP_NOT_FOUND, hashStr + " not found");
    }

    CDataStream ssBlock(SER_NETWORK, PROTOCOL_VERSION);
    ssBlock << block;

    switch (rf) {
    case RF_BINARY: {
        string binaryBlock = ssBlock.str();
        req->WriteHeader("Content-Type", "application/octet-stream");
        req->WriteReply(HTTP_OK, binaryBlock);
        return true;
    }

    case RF_HEX: {
        string strHex = HexStr(ssBlock.begin(), ssBlock.end()) + "\n";
        req->WriteHeader("Content-Type", "text/plain");
        req->WriteReply(HTTP_OK, strHex);
        return true;
    }

    case RF_JSON: {
        UniValue objBlock = blockToJSON(block, pblockindex, showTxDetails);
        string strJSON = objBlock.write() + "\n";
        req->WriteHeader("Content-Type", "application/json");
        req->WriteReply(HTTP_OK, strJSON);
        return true;
    }

    default: {
        return RESTERR(req, HTTP_NOT_FOUND, "output format not found (available: " + AvailableDataFormatsString() + ")");
    }
}

    // not reached
    return true; // continue to process further HTTP reqs on this cxn
}

static bool rest_block_extended(HTTPRequest* req, const std::string& strURIPart)
{
    return rest_block(req, strURIPart, true);
}

static bool rest_block_notxdetails(HTTPRequest* req, const std::string& strURIPart)
{
    return rest_block(req, strURIPart, false);
}

static bool rest_chaininfo(HTTPRequest* req, const std::string& strURIPart)
{
    if (!CheckWarmup(req))
        return false;
    vector<string> params;
    const RetFormat rf = ParseDataFormat(params, strURIPart);

    switch (rf) {
        case RF_JSON: {
            UniValue rpcParams(UniValue::VARR);
            UniValue chainInfoObject = getblockchaininfo(rpcParams, false);
            string strJSON = chainInfoObject.write() + "\n";
            req->WriteHeader("Content-Type", "application/json");
            req->WriteReply(HTTP_OK, strJSON);
            return true;
        }
        default: {
            return RESTERR(req, HTTP_NOT_FOUND, "output format not found (available: json)");
        }

    }
            // not reached
            return true; // continue to process further HTTP reqs on this cxn
}

static bool rest_mempool_info(HTTPRequest* req, const std::string& strURIPart)
{
    if (!CheckWarmup(req))
        return false;
    vector<string> params;
    const RetFormat rf = ParseDataFormat(params, strURIPart);

    switch (rf) {
    case RF_JSON: {
        UniValue mempoolInfoObject = mempoolInfoToJSON();

        string strJSON = mempoolInfoObject.write() + "\n";
        req->WriteHeader("Content-Type", "application/json");
        req->WriteReply(HTTP_OK, strJSON);
        return true;
    }
    default: {
        return RESTERR(req, HTTP_NOT_FOUND, "output format not found (available: json)");
    }
    }

    // not reached
    return true; // continue to process further HTTP reqs on this cxn
}

static bool rest_mempool_contents(HTTPRequest* req, const std::string& strURIPart) {
    if (!CheckWarmup(req))
        return false;
    vector <string> params;
    const RetFormat rf = ParseDataFormat(params, strURIPart);

    switch (rf) {
        case RF_JSON: {
            UniValue mempoolObject = mempoolToJSON(true);

            string strJSON = mempoolObject.write() + "\n";
            req->WriteHeader("Content-Type", "application/json");
            req->WriteReply(HTTP_OK, strJSON);
            return true;
        }
        default: {
            return RESTERR(req, HTTP_NOT_FOUND, "output format not found (available: json)");
        }
    }

    // not reached
    return true; // continue to process further HTTP reqs on this cxn
}

static bool rest_tx(HTTPRequest* req, const std::string& strURIPart)
{
    if (!CheckWarmup(req))
        return false;
    vector<string> params;
    const RetFormat rf = ParseDataFormat(params, strURIPart);

    string hashStr = params[0];
    uint256 hash;
    if (!ParseHashStr(hashStr, hash))
        return RESTERR(req, HTTP_BAD_REQUEST, "Invalid hash: " + hashStr);

    const Consensus::Params consensusParams = Params().GetConsensus();
    CTransactionRef tx;
    uint256 hashBlock = uint256();
    if (!GetTransaction(hash, tx, consensusParams, hashBlock, true))
        return RESTERR(req, HTTP_NOT_FOUND, hashStr + " not found");

    CDataStream ssTx(SER_NETWORK, PROTOCOL_VERSION);
    ssTx << *tx;

    switch (rf)
    {
        case RF_BINARY:
        {
            string binaryTx = ssTx.str();
            req->WriteHeader("Content-Type", "application/octet-stream");
            req->WriteReply(HTTP_OK, binaryTx);
            return true;
        }

        case RF_HEX:
        {
            string strHex = HexStr(ssTx.begin(), ssTx.end()) + "\n";
            req->WriteHeader("Content-Type", "text/plain");
            req->WriteReply(HTTP_OK, strHex);
            return true;
        }

        case RF_JSON:
        {
            UniValue objTx(UniValue::VOBJ);
            TxToJSON(tx, hashBlock, objTx);
            string strJSON = objTx.write() + "\n";
            req->WriteHeader("Content-Type", "application/json");
            req->WriteReply(HTTP_OK, strJSON);
            return true;
        }

        default:
        {
            return RESTERR(req, HTTP_NOT_FOUND, "output format not found (available: " + AvailableDataFormatsString() + ")");
        }
    }

    // not reached
    return true; // continue to process further HTTP reqs on this cxn
}

static bool rest_getutxos(HTTPRequest* req, const std::string& strURIPart)
{
    if (!CheckWarmup(req))
    {
        return false;
    }

<<<<<<< HEAD
    case RF_JSON: {
        UniValue objTx(UniValue::VOBJ);
        TxToJSON(*tx, hashBlock, objTx);
        string strJSON = objTx.write() + "\n";
        conn->stream() << HTTPReply(HTTP_OK, strJSON, fRun) << std::flush;
        return true;
=======
    vector<string> params;
    const RetFormat rf = ParseDataFormat(params, strURIPart);

    std::vector<std::string> uriParts;
    if (params.size() > 0 && params[0].length() > 1)
    {
        std::string strUriParams = params[0].substr(1);
        boost::split(uriParts, strUriParams, boost::is_any_of("/"));
>>>>>>> 377bb3ba
    }

    // throw exception in case of an empty request
    std::string strRequestMutable = req->ReadBody();
    if (strRequestMutable.length() == 0 && uriParts.size() == 0)
    {
        return RESTERR(req, HTTP_BAD_REQUEST, "Error: empty request");
    }

    bool fInputParsed = false;
    bool fCheckMemPool = false;
    std::vector<COutPoint> vOutPoints;

    // parse/deserialize input
    // input-format = output-format, rest/getutxos/bin requires binary input, gives binary output, ...

    if (uriParts.size() > 0)
    {
        //inputs is sent over URI scheme (/rest/getutxos/checkmempool/txid1-n/txid2-n/...)
        if (uriParts.size() > 0 && uriParts[0] == "checkmempool")
            fCheckMemPool = true;

        for (size_t i = (fCheckMemPool) ? 1 : 0; i < uriParts.size(); i++)
        {
            uint256 txid;
            int32_t nOutput;
            std::string strTxid = uriParts[i].substr(0, uriParts[i].find("-"));
            std::string strOutput = uriParts[i].substr(uriParts[i].find("-")+1);

            if (!ParseInt32(strOutput, &nOutput) || !IsHex(strTxid))
                return RESTERR(req, HTTP_BAD_REQUEST, "Parse error");

            txid.SetHex(strTxid);
            vOutPoints.push_back(COutPoint(txid, (uint32_t)nOutput));
        }

        if (vOutPoints.size() > 0)
        {
            fInputParsed = true;
        }
        else
        {
            return RESTERR(req, HTTP_BAD_REQUEST, "Error: empty request");
        }
    }

    switch (rf)
    {
        case RF_HEX:
        {
            // convert hex to bin, continue then with bin part
            std::vector<unsigned char> strRequestV = ParseHex(strRequestMutable);
            strRequestMutable.assign(strRequestV.begin(), strRequestV.end());
        }

        case RF_BINARY:
        {
            try
            {
                //deserialize only if user sent a request
                if (strRequestMutable.size() > 0)
                {
                    if (fInputParsed) //don't allow sending input over URI and HTTP RAW DATA
                    {
                        return RESTERR(req, HTTP_BAD_REQUEST, "Combination of URI scheme inputs and raw post data is not allowed");
                    }

                    CDataStream oss(SER_NETWORK, PROTOCOL_VERSION);
                    oss << strRequestMutable;
                    oss >> fCheckMemPool;
                    oss >> vOutPoints;
                }
            }
            catch (const std::ios_base::failure& e)
            {
                // abort in case of unreadable binary data
                return RESTERR(req, HTTP_BAD_REQUEST, "Parse error");
            }
            break;
        }

        case RF_JSON:
        {
            if (!fInputParsed)
            {
                return RESTERR(req, HTTP_BAD_REQUEST, "Error: empty request");
            }
            break;
        }

        default:
        {
            return RESTERR(req, HTTP_NOT_FOUND, "output format not found (available: " + AvailableDataFormatsString() + ")");
        }
    }

    // limit max outpoints
    if (vOutPoints.size() > MAX_GETUTXOS_OUTPOINTS)
    {
        return RESTERR(req, HTTP_BAD_REQUEST, strprintf("Error: max outpoints exceeded (max: %d, tried: %d)", MAX_GETUTXOS_OUTPOINTS, vOutPoints.size()));
    }

    // check spentness and form a bitmap (as well as a JSON capable human-readable string representation)
    std::vector<unsigned char> bitmap;
    std::vector<CCoin> outs;
    std::string bitmapStringRepresentation;
    std::vector<bool> hits;
    bitmap.resize((vOutPoints.size() + 7) / 8);
    {
        LOCK2(cs_main, mempool.cs);

        CCoinsView viewDummy;
        CCoinsViewCache view(&viewDummy);

        CCoinsViewCache& viewChain = *pcoinsTip;
        CCoinsViewMemPool viewMempool(&viewChain, mempool);

        if (fCheckMemPool)
        {
            view.SetBackend(viewMempool); // switch cache backend to db+mempool in case user likes to query mempool
        }

        for (size_t i = 0; i < vOutPoints.size(); i++)
        {
            bool hit = false;

            CCoins coins;
            if (view.GetCoins(vOutPoints[i].hash, coins) && !mempool.isSpent(vOutPoints[i]))
            {
                hit = true;

                CCoin coin;
                coin.nTxVer = coins.nVersion;
                coin.nHeight = coins.nHeight;
                coin.out = coins.vout.at(vOutPoints[i].n);
                assert(!coin.out.IsNull());

                outs.emplace_back(std::move(coin));
            }

            hits.push_back(hit);
            bitmapStringRepresentation.append(hit ? "1" : "0"); // form a binary string representation (human-readable for json output)
            bitmap[i / 8] |= ((uint8_t)hit) << (i % 8);
        }
    }

    switch (rf)
    {
        case RF_BINARY:
        {
            // serialize data
            // use exact same output as mentioned in Bip64
            CDataStream ssGetUTXOResponse(SER_NETWORK, PROTOCOL_VERSION);
            ssGetUTXOResponse << chainActive.Height() << chainActive.Tip()->GetBlockHash() << bitmap << outs;
            std::string ssGetUTXOResponseString = ssGetUTXOResponse.str();

            req->WriteHeader("Content-Type", "application/octet-stream");
            req->WriteReply(HTTP_OK, ssGetUTXOResponseString);
            return true;
        }

        case RF_HEX:
        {
            CDataStream ssGetUTXOResponse(SER_NETWORK, PROTOCOL_VERSION);
            ssGetUTXOResponse << chainActive.Height() << chainActive.Tip()->GetBlockHash() << bitmap << outs;
            std::string strHex = HexStr(ssGetUTXOResponse.begin(), ssGetUTXOResponse.end()) + "\n";

            req->WriteHeader("Content-Type", "text/plain");
            req->WriteReply(HTTP_OK, strHex);
            return true;
        }

        case RF_JSON:
        {
            UniValue objGetUTXOResponse(UniValue::VOBJ);

            // pack in some essentials
            // use more or less the same output as mentioned in Bip64
            objGetUTXOResponse.push_back(Pair("chainHeight", chainActive.Height()));
            objGetUTXOResponse.push_back(Pair("chaintipHash", chainActive.Tip()->GetBlockHash().GetHex()));
            objGetUTXOResponse.push_back(Pair("bitmap", bitmapStringRepresentation));

            UniValue utxos(UniValue::VARR);
            for (const CCoin& coin : outs)
            {
                UniValue utxo(UniValue::VOBJ);
                utxo.push_back(Pair("height", (int32_t)coin.nHeight));
                //utxo.push_back(Pair("value", ValueFromAmount(coin.out.nValue)));

                // include the script in a json output
                UniValue o(UniValue::VOBJ);
                ScriptPubKeyToUniv(coin.out.scriptPubKey, o, true);
                utxo.push_back(Pair("scriptPubKey", o));
                utxos.push_back(utxo);
            }
            objGetUTXOResponse.push_back(Pair("utxos", utxos));

            // return json string
            std::string strJSON = objGetUTXOResponse.write() + "\n";
            req->WriteHeader("Content-Type", "application/json");
            req->WriteReply(HTTP_OK, strJSON);
            return true;
        }

        default:
        {
            return RESTERR(req, HTTP_NOT_FOUND, "output format not found (available: " + AvailableDataFormatsString() + ")");
        }
    }

    // not reached
    return true; // continue to process further HTTP reqs on this cxn
}

static const struct {
    const char* prefix;
    bool (*handler)(HTTPRequest* req, const std::string& strReq);
} uri_prefixes[] = {
    { "/rest/tx/",                 rest_tx                           },
    { "/rest/block/notxdetails/",  rest_block_notxdetails            },
    { "/rest/block/",              rest_block_extended               },
    { "/rest/chaininfo",           rest_chaininfo                    },
    { "/rest/mempool/info",        rest_mempool_info                 },
    { "/rest/mempool/contents",    rest_mempool_contents             },
    { "/rest/headers/",            rest_headers                      },
    { "/rest/getutxos",            rest_getutxos                     },
};

bool StartREST()
{
    for (unsigned int i = 0; i < ARRAYLEN(uri_prefixes); i++)
        RegisterHTTPHandler(uri_prefixes[i].prefix, false, uri_prefixes[i].handler);
    return true;
}

void InterruptREST()
{
}

void StopREST()
{
    for (unsigned int i = 0; i < ARRAYLEN(uri_prefixes); i++)
        UnregisterHTTPHandler(uri_prefixes[i].prefix, false);
}<|MERGE_RESOLUTION|>--- conflicted
+++ resolved
@@ -49,7 +49,7 @@
     ADD_SERIALIZE_METHODS;
 
     template <typename Stream, typename Operation>
-    inline void SerializationOp(Stream& s, Operation ser_action, int nType, int nVersion)
+    inline void SerializationOp(Stream& s, Operation ser_action)
     {
         READWRITE(nTxVer);
         READWRITE(nHeight);
@@ -381,7 +381,7 @@
         case RF_JSON:
         {
             UniValue objTx(UniValue::VOBJ);
-            TxToJSON(tx, hashBlock, objTx);
+            TxToJSON(*tx, hashBlock, objTx);
             string strJSON = objTx.write() + "\n";
             req->WriteHeader("Content-Type", "application/json");
             req->WriteReply(HTTP_OK, strJSON);
@@ -405,14 +405,6 @@
         return false;
     }
 
-<<<<<<< HEAD
-    case RF_JSON: {
-        UniValue objTx(UniValue::VOBJ);
-        TxToJSON(*tx, hashBlock, objTx);
-        string strJSON = objTx.write() + "\n";
-        conn->stream() << HTTPReply(HTTP_OK, strJSON, fRun) << std::flush;
-        return true;
-=======
     vector<string> params;
     const RetFormat rf = ParseDataFormat(params, strURIPart);
 
@@ -421,7 +413,6 @@
     {
         std::string strUriParams = params[0].substr(1);
         boost::split(uriParts, strUriParams, boost::is_any_of("/"));
->>>>>>> 377bb3ba
     }
 
     // throw exception in case of an empty request
