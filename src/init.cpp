--- conflicted
+++ resolved
@@ -213,18 +213,16 @@
 #ifdef ENABLE_WALLET
     if (pwalletMain)
         bitdb.Flush(false);
+//    GenerateBitcoins(NULL, 0);
 #endif
     StopNode();
     UnregisterNodeSignals(GetNodeSignals());
-<<<<<<< HEAD
-=======
 
     // After everything has been shut down, but before things get flushed, stop the
     // CScheduler/checkqueue threadGroup
     threadGroup.interrupt_all();
     threadGroup.join_all();
 
->>>>>>> bb142f20
     if (fFeeEstimatesInitialized) {
         boost::filesystem::path est_path = GetDataDir() / FEE_ESTIMATES_FILENAME;
         CAutoFile est_fileout(fopen(est_path.string().c_str(), "wb"), SER_DISK, CLIENT_VERSION);
@@ -236,6 +234,7 @@
     }
 
     {
+        LOCK(cs_main);
         if (pcoinsTip != NULL) {
             FlushStateToDisk();
 
