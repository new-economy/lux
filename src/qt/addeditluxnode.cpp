--- conflicted
+++ resolved
@@ -65,11 +65,7 @@
                  ++it)
             {
                 const CWalletTx& wtx = (*it).second;
-<<<<<<< HEAD
-                BOOST_FOREACH(const CTxOut& txout, wtx.tx->vout)
-=======
-                for (const CTxOut& txout : wtx.vout)
->>>>>>> 377bb3ba
+                for (const CTxOut& txout : wtx.tx->vout)
                     if (txout.scriptPubKey == scriptPubKey)
                         bKeyUsed = true;
             }
