// Copyright (c) 2011-2014 The Bitcoin developers
// Copyright (c) 2014-2015 The Dash developers
// Copyright (c) 2015-2017 The LUX developers
// Distributed under the MIT/X11 software license, see the accompanying
// file COPYING or http://www.opensource.org/licenses/mit-license.php.

#include "transactionrecord.h"

#include "base58.h"
#include "timedata.h"
#include "wallet.h"

#include <stdint.h>

/* Return positive answer if transaction should be shown in list.
 */
bool TransactionRecord::showTransaction(const CWalletTx& wtx)
{
    if (wtx.IsCoinGenerated()) {
        // Ensures we show generated coins / mined transactions at depth 1
        if (!wtx.IsInMainChain()) {
            return false;
        }
    }
    return true;
}

/*
 * Decompose CWallet transaction to model transaction records.
 */
QList<TransactionRecord> TransactionRecord::decomposeTransaction(const CWallet* wallet, const CWalletTx& wtx)
{
    QList<TransactionRecord> parts;
    int64_t nTime = wtx.GetTxTime();
    CAmount nCredit = wtx.GetCredit(ISMINE_ALL);
    CAmount nDebit = wtx.GetDebit(ISMINE_ALL);
    CAmount nNet = nCredit - nDebit;
    uint256 hash = wtx.GetHash();
    std::map<std::string, std::string> mapValue = wtx.mapValue;

    if (wtx.IsCoinStake()) {
        TransactionRecord sub(hash, nTime);
        CTxDestination address;
        if (!ExtractDestination(wtx.tx->vout[1].scriptPubKey, address))
            return parts;

        if (!IsMine(*wallet, address)) {
            //if the address is not yours then it means you have a tx sent to you in someone elses coinstake tx
            for (unsigned int i = 1; i < wtx.tx->vout.size(); i++) {
                CTxDestination outAddress;
                if (ExtractDestination(wtx.tx->vout[i].scriptPubKey, outAddress)) {
                    if (IsMine(*wallet, outAddress)) {
                        isminetype mine = wallet->IsMine(wtx.tx->vout[i]);
                        sub.involvesWatchAddress = mine & ISMINE_WATCH_ONLY;
                        sub.type = TransactionRecord::MNReward;
                        sub.address = EncodeDestination(outAddress);
                        sub.credit = wtx.tx->vout[i].nValue;
                    }
                }
            }
        } else {
            //stake reward
            isminetype mine = wallet->IsMine(wtx.tx->vout[1]);
            sub.involvesWatchAddress = mine & ISMINE_WATCH_ONLY;
            sub.type = TransactionRecord::StakeMint;
            sub.address = EncodeDestination(address);
            sub.credit = nNet;
        }
        parts.append(sub);
    } else if (nNet > 0 || wtx.IsCoinBase()) {
        //
        // Credit
        //
<<<<<<< HEAD
        BOOST_FOREACH (const CTxOut& txout, wtx.tx->vout) {
=======
        for (const CTxOut& txout : wtx.vout) {
>>>>>>> 377bb3ba
            isminetype mine = wallet->IsMine(txout);
            if (mine) {
                TransactionRecord sub(hash, nTime);
                CTxDestination address;
                sub.idx = parts.size(); // sequence number
                sub.credit = txout.nValue;
                sub.involvesWatchAddress = mine & ISMINE_WATCH_ONLY;
                if (ExtractDestination(txout.scriptPubKey, address) && IsMine(*wallet, address)) {
                    // Received by LUX Address
                    sub.type = TransactionRecord::RecvWithAddress;
                    sub.address = EncodeDestination(address);
                } else {
                    // Received by IP connection (deprecated features), or a multisignature or other non-simple transaction
                    sub.type = TransactionRecord::RecvFromOther;
                    sub.address = mapValue["from"];
                }
                if (wtx.IsCoinBase()) {
                    // Generated
                    sub.type = TransactionRecord::Generated;
                }

                parts.append(sub);
            }
        }
    } else {
        bool fAllFromMeDenom = true;
        int nFromMe = 0;
        bool involvesWatchAddress = false;
        isminetype fAllFromMe = ISMINE_SPENDABLE;
<<<<<<< HEAD
        BOOST_FOREACH (const CTxIn& txin, wtx.tx->vin) {
=======
        for (const CTxIn& txin : wtx.vin) {
>>>>>>> 377bb3ba
            if (wallet->IsMine(txin)) {
                fAllFromMeDenom = fAllFromMeDenom && wallet->IsDenominated(txin);
                nFromMe++;
            }
            isminetype mine = wallet->IsMine(txin);
            if (mine & ISMINE_WATCH_ONLY) involvesWatchAddress = true;
            if (fAllFromMe > mine) fAllFromMe = mine;
        }

        isminetype fAllToMe = ISMINE_SPENDABLE;
        bool fAllToMeDenom = true;
        int nToMe = 0;
<<<<<<< HEAD
        BOOST_FOREACH (const CTxOut& txout, wtx.tx->vout) {
=======
        for (const CTxOut& txout : wtx.vout) {
>>>>>>> 377bb3ba
            if (wallet->IsMine(txout)) {
                fAllToMeDenom = fAllToMeDenom && wallet->IsDenominatedAmount(txout.nValue);
                nToMe++;
            }
            isminetype mine = wallet->IsMine(txout);
            if (mine & ISMINE_WATCH_ONLY) involvesWatchAddress = true;
            if (fAllToMe > mine) fAllToMe = mine;
        }

        if (fAllFromMeDenom && fAllToMeDenom && nFromMe && nToMe) {
            parts.append(TransactionRecord(hash, nTime, TransactionRecord::DarksendDenominate, "", -nDebit, nCredit));
            parts.last().involvesWatchAddress = false; // maybe pass to TransactionRecord as constructor argument
        } else if (fAllFromMe && fAllToMe) {
            // Payment to self
            // TODO: this section still not accurate but covers most cases,
            // might need some additional work however

            TransactionRecord sub(hash, nTime);
            // Payment to self by default
            sub.type = TransactionRecord::SendToSelf;
            sub.address = "";

            if (mapValue["DS"] == "1") {
                sub.type = TransactionRecord::Darksend;
                CTxDestination address;
                if (ExtractDestination(wtx.tx->vout[0].scriptPubKey, address)) {
                    // Sent to LUX Address
                    sub.address = EncodeDestination(address);
                } else {
                    // Sent to IP, or other non-address transaction like OP_EVAL
                    sub.address = mapValue["to"];
                }
            } else {
                for (unsigned int nOut = 0; nOut < wtx.tx->vout.size(); nOut++) {
                    const CTxOut& txout = wtx.tx->vout[nOut];
                    sub.idx = parts.size();

                    if (wallet->IsCollateralAmount(txout.nValue)) sub.type = TransactionRecord::DarksendMakeCollaterals;
                    if (wallet->IsDenominatedAmount(txout.nValue)) sub.type = TransactionRecord::DarksendCreateDenominations;
                    if (nDebit - wtx.GetValueOut() == DARKSEND_COLLATERAL) sub.type = TransactionRecord::DarksendCollateralPayment;
                }
            }

            CAmount nChange = wtx.GetChange();

            sub.debit = -(nDebit - nChange);
            sub.credit = nCredit - nChange;
            parts.append(sub);
            parts.last().involvesWatchAddress = involvesWatchAddress; // maybe pass to TransactionRecord as constructor argument
        } else if (fAllFromMe) {
            //
            // Debit
            //
            CAmount nTxFee = nDebit - wtx.GetValueOut();

            for (unsigned int nOut = 0; nOut < wtx.tx->vout.size(); nOut++) {
                const CTxOut& txout = wtx.tx->vout[nOut];
                TransactionRecord sub(hash, nTime);
                sub.idx = parts.size();
                sub.involvesWatchAddress = involvesWatchAddress;

                if (wallet->IsMine(txout)) {
                    // Ignore parts sent to self, as this is usually the change
                    // from a transaction sent back to our own address.
                    continue;
                }

                CTxDestination address;
                if (ExtractDestination(txout.scriptPubKey, address)) {
                    // Sent to LUX Address
                    sub.type = TransactionRecord::SendToAddress;
                    sub.address = EncodeDestination(address);
                } else {
                    // Sent to IP, or other non-address transaction like OP_EVAL
                    sub.type = TransactionRecord::SendToOther;
                    sub.address = mapValue["to"];
                }

                if (mapValue["DS"] == "1") {
                    sub.type = TransactionRecord::Darksend;
                }

                CAmount nValue = txout.nValue;
                /* Add fee to first output */
                if (nTxFee > 0) {
                    nValue += nTxFee;
                    nTxFee = 0;
                }
                sub.debit = -nValue;

                parts.append(sub);
            }
        } else {
            //
            // Mixed debit transaction, can't break down payees
            //
            parts.append(TransactionRecord(hash, nTime, TransactionRecord::Other, "", nNet, 0));
            parts.last().involvesWatchAddress = involvesWatchAddress;
        }
    }

    return parts;
}

void TransactionRecord::updateStatus(const CWalletTx& wtx)
{
    AssertLockHeld(cs_main);
    // Determine transaction status

    // Find the block the tx is in
    CBlockIndex* pindex = LookupBlockIndex(wtx.hashBlock);

    // Sort order, unrecorded transactions sort to the top
    status.sortKey = strprintf("%010d-%01d-%010u-%03d",
        (pindex ? pindex->nHeight : std::numeric_limits<int>::max()),
        (wtx.IsCoinBase() ? 1 : 0),
        wtx.nTimeReceived,
        idx);
    status.countsForBalance = wtx.IsTrusted() && !(wtx.GetBlocksToMaturity() > 0);
    status.depth = wtx.GetDepthInMainChain();
    status.cur_num_blocks = chainActive.Height();
    //status.cur_num_ix_locks = nCompleteTXLocks;

    if (!IsFinalTx(*wtx.tx, chainActive.Height() + 1)) {
        if (wtx.tx->nLockTime < LOCKTIME_THRESHOLD) {
            status.status = TransactionStatus::OpenUntilBlock;
            status.open_for = wtx.tx->nLockTime - chainActive.Height();
        } else {
            status.status = TransactionStatus::OpenUntilDate;
            status.open_for = wtx.tx->nLockTime;
        }
    }
    // For generated transactions, determine maturity
    else if (type == TransactionRecord::Generated || type == TransactionRecord::StakeMint || type == TransactionRecord::MNReward) {
        if (wtx.GetBlocksToMaturity() > 0) {
            status.status = TransactionStatus::Immature;

            if (wtx.IsInMainChain()) {
                status.matures_in = wtx.GetBlocksToMaturity();

                // Check if the block was requested by anyone
                if (GetAdjustedTime() - wtx.nTimeReceived > 2 * 60 && wtx.GetRequestCount() == 0)
                    status.status = TransactionStatus::MaturesWarning;
            } else {
                status.status = TransactionStatus::NotAccepted;
            }
        } else {
            status.status = TransactionStatus::Confirmed;
        }
    } else {
        if (status.depth < 0) {
            status.status = TransactionStatus::Conflicted;
        } else if (GetAdjustedTime() - wtx.nTimeReceived > 2 * 60 && wtx.GetRequestCount() == 0) {
            status.status = TransactionStatus::Offline;
        } else if (status.depth == 0) {
            status.status = TransactionStatus::Unconfirmed;
        } else if (status.depth < RecommendedNumConfirmations) {
            status.status = TransactionStatus::Confirming;
        } else {
            status.status = TransactionStatus::Confirmed;
        }
    }
}

bool TransactionRecord::statusUpdateNeeded()
{
    AssertLockHeld(cs_main);
    return status.cur_num_blocks != chainActive.Height() /*|| status.cur_num_ix_locks != nCompleteTXLocks*/;
}

QString TransactionRecord::getTxID() const
{
    return QString::fromStdString(hash.ToString());
}

int TransactionRecord::getOutputIndex() const
{
    return idx;
}<|MERGE_RESOLUTION|>--- conflicted
+++ resolved
@@ -71,11 +71,7 @@
         //
         // Credit
         //
-<<<<<<< HEAD
-        BOOST_FOREACH (const CTxOut& txout, wtx.tx->vout) {
-=======
-        for (const CTxOut& txout : wtx.vout) {
->>>>>>> 377bb3ba
+        for (const CTxOut& txout : wtx.tx->vout) {
             isminetype mine = wallet->IsMine(txout);
             if (mine) {
                 TransactionRecord sub(hash, nTime);
@@ -105,11 +101,7 @@
         int nFromMe = 0;
         bool involvesWatchAddress = false;
         isminetype fAllFromMe = ISMINE_SPENDABLE;
-<<<<<<< HEAD
-        BOOST_FOREACH (const CTxIn& txin, wtx.tx->vin) {
-=======
-        for (const CTxIn& txin : wtx.vin) {
->>>>>>> 377bb3ba
+        for (const CTxIn& txin : wtx.tx->vin) {
             if (wallet->IsMine(txin)) {
                 fAllFromMeDenom = fAllFromMeDenom && wallet->IsDenominated(txin);
                 nFromMe++;
@@ -122,11 +114,7 @@
         isminetype fAllToMe = ISMINE_SPENDABLE;
         bool fAllToMeDenom = true;
         int nToMe = 0;
-<<<<<<< HEAD
-        BOOST_FOREACH (const CTxOut& txout, wtx.tx->vout) {
-=======
-        for (const CTxOut& txout : wtx.vout) {
->>>>>>> 377bb3ba
+        for (const CTxOut& txout : wtx.tx->vout) {
             if (wallet->IsMine(txout)) {
                 fAllToMeDenom = fAllToMeDenom && wallet->IsDenominatedAmount(txout.nValue);
                 nToMe++;
