--- conflicted
+++ resolved
@@ -36,12 +36,7 @@
 #include <QUrl>
 #include <QVBoxLayout>
 
-<<<<<<< HEAD
-TransactionView::TransactionView(QWidget* parent) : QWidget(parent), model(0), transactionProxyModel(0),
-                                                    transactionView(0)
-=======
 TransactionView::TransactionView(const PlatformStyle *platformStyle, QWidget* parent) : QWidget(parent), model(0), transactionProxyModel(0), transactionView(0), abandonAction(0), columnResizingFixer(0)
->>>>>>> 19c27732
 {
     QSettings settings;
     // Build filter row
@@ -160,7 +155,7 @@
     QAction* editLabelAction = new QAction(tr("Edit label"), this);
     QAction* showDetailsAction = new QAction(tr("Show transaction details"), this);
 
-    contextMenu = new QMenu();
+    contextMenu = new QMenu(this);
     contextMenu->addAction(copyAddressAction);
     contextMenu->addAction(copyLabelAction);
     contextMenu->addAction(copyAmountAction);
@@ -229,7 +224,7 @@
         // Note: it's a good idea to connect this signal AFTER the model is set
         connect(transactionView->selectionModel(), SIGNAL(selectionChanged(QItemSelection, QItemSelection)), this, SLOT(computeSum()));
 
-        columnResizingFixer = new GUIUtil::TableViewLastColumnResizingFixer(transactionView, AMOUNT_MINIMUM_COLUMN_WIDTH, MINIMUM_COLUMN_WIDTH, this, 2);
+        columnResizingFixer = new GUIUtil::TableViewLastColumnResizingFixer(transactionView, AMOUNT_MINIMUM_COLUMN_WIDTH, MINIMUM_COLUMN_WIDTH, this);
 
         if (model->getOptionsModel()) {
             // Add third party transaction URLs to context menu
@@ -501,8 +496,9 @@
         return;
     QModelIndexList selection = transactionView->selectionModel()->selectedRows();
     if (!selection.isEmpty()) {
-        TransactionDescDialog dlg(selection.at(0));
-        dlg.exec();
+        TransactionDescDialog *dlg = new TransactionDescDialog(selection.at(0));
+        dlg->setAttribute(Qt::WA_DeleteOnClose);
+        dlg->show();
     }
 }
 
