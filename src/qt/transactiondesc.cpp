// Copyright (c) 2011-2014 The Bitcoin developers
// Copyright (c) 2014-2015 The Dash developers
// Copyright (c) 2015-2017 The LUX developers
// Distributed under the MIT/X11 software license, see the accompanying
// file COPYING or http://www.opensource.org/licenses/mit-license.php.

#include "transactiondesc.h"

#include "bitcoinunits.h"
#include "guiutil.h"
#include "paymentserver.h"
#include "transactionrecord.h"

#include "base58.h"
#include "db.h"
#include "main.h"
#include "script/script.h"
#include "timedata.h"
#include "ui_interface.h"
#include "util.h"
#include "wallet.h"
#include "../script/standard.h"

#include <stdint.h>
#include <string>

using namespace std;

QString TransactionDesc::FormatTxStatus(const CWalletTx& wtx)
{
    AssertLockHeld(cs_main);
    if (!IsFinalTx(*wtx.tx, chainActive.Height() + 1)) {
        if (wtx.tx->nLockTime < LOCKTIME_THRESHOLD)
            return tr("Open for %n more block(s)", "", wtx.tx->nLockTime - chainActive.Height());
        else
            return tr("Open until %1").arg(GUIUtil::dateTimeStr(wtx.tx->nLockTime));
    } else {
        int nDepth = wtx.GetDepthInMainChain();
        if (nDepth < 0)
            return tr("conflicted");
        else if (GetAdjustedTime() - wtx.nTimeReceived > 2 * 60 && wtx.GetRequestCount() == 0)
            return tr("%1/offline").arg(nDepth);
        else if (nDepth < 6)
            return tr("%1/unconfirmed").arg(nDepth);
        else
            return tr("%1 confirmations").arg(nDepth);
    }
}

QString TransactionDesc::toHTML(CWallet* wallet, CWalletTx& wtx, TransactionRecord* rec, int unit)
{
    QString strHTML;

    LOCK2(cs_main, wallet->cs_wallet);
    strHTML.reserve(4000);
    strHTML += "<html><font face='verdana, arial, helvetica, sans-serif'>";

    int64_t nTime = wtx.GetTxTime();
    CAmount nCredit = wtx.GetCredit(ISMINE_ALL);
    CAmount nDebit = wtx.GetDebit(ISMINE_ALL);
    CAmount nNet = nCredit - nDebit;

    strHTML += "<b>" + tr("Status") + ":</b> " + FormatTxStatus(wtx);
    int nRequests = wtx.GetRequestCount();
    if (nRequests != -1) {
        if (nRequests == 0)
            strHTML += tr(", has not been successfully broadcast yet");
        else if (nRequests > 0)
            strHTML += tr(", broadcast through %n node(s)", "", nRequests);
    }
    strHTML += "<br>";

    strHTML += "<b>" + tr("Date") + ":</b> " + (nTime ? GUIUtil::dateTimeStr(nTime) : "") + "<br>";

    //
    // From
    //
    if (wtx.IsCoinBase()) {
        strHTML += "<b>" + tr("Source") + ":</b> " + tr("Generated") + "<br>";
    } else if (wtx.mapValue.count("from") && !wtx.mapValue["from"].empty()) {
        // Online transaction
        strHTML += "<b>" + tr("From") + ":</b> " + GUIUtil::HtmlEscape(wtx.mapValue["from"]) + "<br>";
    } else {
        // Offline transaction
        if (nNet > 0) {
            // Credit
            CTxDestination address = DecodeDestination(rec->address);
            if (IsValidDestination(address)) {
                if (wallet->mapAddressBook.count(address)) {
                    strHTML += "<b>" + tr("From") + ":</b> " + tr("unknown") + "<br>";
                    strHTML += "<b>" + tr("To") + ":</b> ";
                    strHTML += GUIUtil::HtmlEscape(rec->address);
                    QString addressOwned = (::IsMine(*wallet, address) == ISMINE_SPENDABLE) ? tr("own address") : tr("watch-only");
                    if (!wallet->mapAddressBook[address].name.empty())
                        strHTML += " (" + addressOwned + ", " + tr("label") + ": " + GUIUtil::HtmlEscape(wallet->mapAddressBook[address].name) + ")";
                    else
                        strHTML += " (" + addressOwned + ")";
                    strHTML += "<br>";
                }
            }
        }
    }

    //
    // To
    //
    if (wtx.mapValue.count("to") && !wtx.mapValue["to"].empty()) {
        // Online transaction
        std::string strAddress = wtx.mapValue["to"];
        strHTML += "<b>" + tr("To") + ":</b> ";
        CTxDestination dest = DecodeDestination(strAddress);
        if (wallet->mapAddressBook.count(dest) && !wallet->mapAddressBook[dest].name.empty())
            strHTML += GUIUtil::HtmlEscape(wallet->mapAddressBook[dest].name) + " ";
        strHTML += GUIUtil::HtmlEscape(strAddress) + "<br>";
    }

    //
    // Amount
    //
    if (wtx.IsCoinBase() && nCredit == 0) {
        //
        // Coinbase
        //
        CAmount nUnmatured = 0;
<<<<<<< HEAD
        BOOST_FOREACH (const CTxOut& txout, wtx.tx->vout)
=======
        for (const CTxOut& txout : wtx.vout)
>>>>>>> 377bb3ba
            nUnmatured += wallet->GetCredit(txout, ISMINE_ALL);
        strHTML += "<b>" + tr("Credit") + ":</b> ";
        if (wtx.IsInMainChain())
            strHTML += BitcoinUnits::formatHtmlWithUnit(unit, nUnmatured) + " (" + tr("matures in %n more block(s)", "", wtx.GetBlocksToMaturity()) + ")";
        else
            strHTML += "(" + tr("not accepted") + ")";
        strHTML += "<br>";
    } else if (nNet > 0) {
        //
        // Credit
        //
        strHTML += "<b>" + tr("Credit") + ":</b> " + BitcoinUnits::formatHtmlWithUnit(unit, nNet) + "<br>";
    } else {
        isminetype fAllFromMe = ISMINE_SPENDABLE;
<<<<<<< HEAD
        BOOST_FOREACH (const CTxIn& txin, wtx.tx->vin) {
=======
        for (const CTxIn& txin : wtx.vin) {
>>>>>>> 377bb3ba
            isminetype mine = wallet->IsMine(txin);
            if (fAllFromMe > mine) fAllFromMe = mine;
        }

        isminetype fAllToMe = ISMINE_SPENDABLE;
<<<<<<< HEAD
        BOOST_FOREACH (const CTxOut& txout, wtx.tx->vout) {
=======
        for (const CTxOut& txout : wtx.vout) {
>>>>>>> 377bb3ba
            isminetype mine = wallet->IsMine(txout);
            if (fAllToMe > mine) fAllToMe = mine;
        }

        if (fAllFromMe) {
            if (fAllFromMe == ISMINE_WATCH_ONLY)
                strHTML += "<b>" + tr("From") + ":</b> " + tr("watch-only") + "<br>";

            //
            // Debit
            //
<<<<<<< HEAD
            BOOST_FOREACH (const CTxOut& txout, wtx.tx->vout) {
=======
            for (const CTxOut& txout : wtx.vout) {
>>>>>>> 377bb3ba
                // Ignore change
                isminetype toSelf = wallet->IsMine(txout);
                if ((toSelf == ISMINE_SPENDABLE) && (fAllFromMe == ISMINE_SPENDABLE))
                    continue;

                if (!wtx.mapValue.count("to") || wtx.mapValue["to"].empty()) {
                    // Offline transaction
                    CTxDestination address;
                    if (ExtractDestination(txout.scriptPubKey, address)) {
                        strHTML += "<b>" + tr("To") + ":</b> ";
                        if (wallet->mapAddressBook.count(address) && !wallet->mapAddressBook[address].name.empty())
                            strHTML += GUIUtil::HtmlEscape(wallet->mapAddressBook[address].name) + " ";
                        strHTML += GUIUtil::HtmlEscape(EncodeDestination(address));
                        if (toSelf == ISMINE_SPENDABLE)
                            strHTML += " (own address)";
                        else if (toSelf == ISMINE_WATCH_ONLY)
                            strHTML += " (watch-only)";
                        strHTML += "<br>";
                    }
                }

                strHTML += "<b>" + tr("Debit") + ":</b> " + BitcoinUnits::formatHtmlWithUnit(unit, -txout.nValue) + "<br>";
                if (toSelf)
                    strHTML += "<b>" + tr("Credit") + ":</b> " + BitcoinUnits::formatHtmlWithUnit(unit, txout.nValue) + "<br>";
            }

            if (fAllToMe) {
                // Payment to self
                CAmount nChange = wtx.GetChange();
                CAmount nValue = nCredit - nChange;
                strHTML += "<b>" + tr("Total debit") + ":</b> " + BitcoinUnits::formatHtmlWithUnit(unit, -nValue) + "<br>";
                strHTML += "<b>" + tr("Total credit") + ":</b> " + BitcoinUnits::formatHtmlWithUnit(unit, nValue) + "<br>";
            }

            CAmount nTxFee = nDebit - wtx.GetValueOut();
            if (nTxFee > 0)
                strHTML += "<b>" + tr("Transaction fee") + ":</b> " + BitcoinUnits::formatHtmlWithUnit(unit, -nTxFee) + "<br>";
        } else {
            //
            // Mixed debit transaction
            //
<<<<<<< HEAD
            BOOST_FOREACH (const CTxIn& txin, wtx.tx->vin)
                if (wallet->IsMine(txin))
                    strHTML += "<b>" + tr("Debit") + ":</b> " + BitcoinUnits::formatHtmlWithUnit(unit, -wallet->GetDebit(txin, ISMINE_ALL)) + "<br>";
            BOOST_FOREACH (const CTxOut& txout, wtx.tx->vout)
=======
            for (const CTxIn& txin : wtx.vin)
                if (wallet->IsMine(txin))
                    strHTML += "<b>" + tr("Debit") + ":</b> " + BitcoinUnits::formatHtmlWithUnit(unit, -wallet->GetDebit(txin, ISMINE_ALL)) + "<br>";
            for (const CTxOut& txout : wtx.vout)
>>>>>>> 377bb3ba
                if (wallet->IsMine(txout))
                    strHTML += "<b>" + tr("Credit") + ":</b> " + BitcoinUnits::formatHtmlWithUnit(unit, wallet->GetCredit(txout, ISMINE_ALL)) + "<br>";
        }
    }

    strHTML += "<b>" + tr("Net amount") + ":</b> " + BitcoinUnits::formatHtmlWithUnit(unit, nNet, true) + "<br>";

    //
    // Message
    //
    if (wtx.mapValue.count("message") && !wtx.mapValue["message"].empty())
        strHTML += "<br><b>" + tr("Message") + ":</b><br>" + GUIUtil::HtmlEscape(wtx.mapValue["message"], true) + "<br>";
    if (wtx.mapValue.count("comment") && !wtx.mapValue["comment"].empty())
        strHTML += "<br><b>" + tr("Comment") + ":</b><br>" + GUIUtil::HtmlEscape(wtx.mapValue["comment"], true) + "<br>";

    strHTML += "<b>" + tr("Transaction ID") + ":</b> " + rec->getTxID() + "<br>";
    strHTML += "<b>" + tr("Output index") + ":</b> " + QString::number(rec->getOutputIndex()) + "<br>";

    // Message from normal lux:URI (lux:XyZ...?message=example)
    foreach (const PAIRTYPE(string, string) & r, wtx.vOrderForm)
        if (r.first == "Message")
            strHTML += "<br><b>" + tr("Message") + ":</b><br>" + GUIUtil::HtmlEscape(r.second, true) + "<br>";

    //
    // PaymentRequest info:
    //
    foreach (const PAIRTYPE(string, string) & r, wtx.vOrderForm) {
        if (r.first == "PaymentRequest") {
            PaymentRequestPlus req;
            req.parse(QByteArray::fromRawData(r.second.data(), r.second.size()));
            QString merchant;
            if (req.getMerchant(PaymentServer::getCertStore(), merchant))
                strHTML += "<b>" + tr("Merchant") + ":</b> " + GUIUtil::HtmlEscape(merchant) + "<br>";
        }
    }

    if (wtx.IsCoinBase()) {
        quint32 numBlocksToMaturity = Params().COINBASE_MATURITY() + 1;
        strHTML += "<br>" + tr("Generated coins must mature %1 blocks before they can be spent. When you generated this block, it was broadcast to the network to be added to the block chain. If it fails to get into the chain, its state will change to \"not accepted\" and it won't be spendable. This may occasionally happen if another node generates a block within a few seconds of yours.").arg(QString::number(numBlocksToMaturity)) + "<br>";
    }

    //
    // Debug view
    //
    if (fDebug) {
        strHTML += "<hr><br>" + tr("Debug information") + "<br><br>";
<<<<<<< HEAD
        BOOST_FOREACH (const CTxIn& txin, wtx.tx->vin)
            if (wallet->IsMine(txin))
                strHTML += "<b>" + tr("Debit") + ":</b> " + BitcoinUnits::formatHtmlWithUnit(unit, -wallet->GetDebit(txin, ISMINE_ALL)) + "<br>";
        BOOST_FOREACH (const CTxOut& txout, wtx.tx->vout)
=======
        for (const CTxIn& txin : wtx.vin)
            if (wallet->IsMine(txin))
                strHTML += "<b>" + tr("Debit") + ":</b> " + BitcoinUnits::formatHtmlWithUnit(unit, -wallet->GetDebit(txin, ISMINE_ALL)) + "<br>";
        for (const CTxOut& txout : wtx.vout)
>>>>>>> 377bb3ba
            if (wallet->IsMine(txout))
                strHTML += "<b>" + tr("Credit") + ":</b> " + BitcoinUnits::formatHtmlWithUnit(unit, wallet->GetCredit(txout, ISMINE_ALL)) + "<br>";

        strHTML += "<br><b>" + tr("Transaction") + ":</b><br>";
        strHTML += GUIUtil::HtmlEscape(wtx.ToString(), true);

        strHTML += "<br><b>" + tr("Inputs") + ":</b>";
        strHTML += "<ul>";

<<<<<<< HEAD
        BOOST_FOREACH (const CTxIn& txin, wtx.tx->vin) {
=======
        for (const CTxIn& txin : wtx.vin) {
>>>>>>> 377bb3ba
            COutPoint prevout = txin.prevout;

            CCoins prev;
            if (pcoinsTip->GetCoins(prevout.hash, prev)) {
                if (prevout.n < prev.vout.size()) {
                    strHTML += "<li>";
                    const CTxOut& vout = prev.vout[prevout.n];
                    CTxDestination address;
                    if (ExtractDestination(vout.scriptPubKey, address)) {
                        if (wallet->mapAddressBook.count(address) && !wallet->mapAddressBook[address].name.empty())
                            strHTML += GUIUtil::HtmlEscape(wallet->mapAddressBook[address].name) + " ";
                        strHTML += QString::fromStdString(EncodeDestination(address));
                    }
                    strHTML = strHTML + " " + tr("Amount") + "=" + BitcoinUnits::formatHtmlWithUnit(unit, vout.nValue);
                    strHTML = strHTML + " IsMine=" + (wallet->IsMine(vout) & ISMINE_SPENDABLE ? tr("true") : tr("false"));
                    strHTML = strHTML + " IsWatchOnly=" + (wallet->IsMine(vout) & ISMINE_WATCH_ONLY ? tr("true") : tr("false")) + "</li>";
                }
            }
        }

        strHTML += "</ul>";
    }

    strHTML += "</font></html>";
    return strHTML;
}<|MERGE_RESOLUTION|>--- conflicted
+++ resolved
@@ -122,11 +122,7 @@
         // Coinbase
         //
         CAmount nUnmatured = 0;
-<<<<<<< HEAD
-        BOOST_FOREACH (const CTxOut& txout, wtx.tx->vout)
-=======
-        for (const CTxOut& txout : wtx.vout)
->>>>>>> 377bb3ba
+        for (const CTxOut& txout : wtx.tx->vout)
             nUnmatured += wallet->GetCredit(txout, ISMINE_ALL);
         strHTML += "<b>" + tr("Credit") + ":</b> ";
         if (wtx.IsInMainChain())
@@ -141,21 +137,13 @@
         strHTML += "<b>" + tr("Credit") + ":</b> " + BitcoinUnits::formatHtmlWithUnit(unit, nNet) + "<br>";
     } else {
         isminetype fAllFromMe = ISMINE_SPENDABLE;
-<<<<<<< HEAD
-        BOOST_FOREACH (const CTxIn& txin, wtx.tx->vin) {
-=======
-        for (const CTxIn& txin : wtx.vin) {
->>>>>>> 377bb3ba
+        for (const CTxIn& txin : wtx.tx->vin) {
             isminetype mine = wallet->IsMine(txin);
             if (fAllFromMe > mine) fAllFromMe = mine;
         }
 
         isminetype fAllToMe = ISMINE_SPENDABLE;
-<<<<<<< HEAD
-        BOOST_FOREACH (const CTxOut& txout, wtx.tx->vout) {
-=======
-        for (const CTxOut& txout : wtx.vout) {
->>>>>>> 377bb3ba
+        for (const CTxOut& txout : wtx.tx->vout) {
             isminetype mine = wallet->IsMine(txout);
             if (fAllToMe > mine) fAllToMe = mine;
         }
@@ -167,11 +155,7 @@
             //
             // Debit
             //
-<<<<<<< HEAD
-            BOOST_FOREACH (const CTxOut& txout, wtx.tx->vout) {
-=======
-            for (const CTxOut& txout : wtx.vout) {
->>>>>>> 377bb3ba
+            for (const CTxOut& txout : wtx.tx->vout) {
                 // Ignore change
                 isminetype toSelf = wallet->IsMine(txout);
                 if ((toSelf == ISMINE_SPENDABLE) && (fAllFromMe == ISMINE_SPENDABLE))
@@ -213,17 +197,10 @@
             //
             // Mixed debit transaction
             //
-<<<<<<< HEAD
-            BOOST_FOREACH (const CTxIn& txin, wtx.tx->vin)
+            for (const CTxIn& txin : wtx.tx->vin)
                 if (wallet->IsMine(txin))
                     strHTML += "<b>" + tr("Debit") + ":</b> " + BitcoinUnits::formatHtmlWithUnit(unit, -wallet->GetDebit(txin, ISMINE_ALL)) + "<br>";
-            BOOST_FOREACH (const CTxOut& txout, wtx.tx->vout)
-=======
-            for (const CTxIn& txin : wtx.vin)
-                if (wallet->IsMine(txin))
-                    strHTML += "<b>" + tr("Debit") + ":</b> " + BitcoinUnits::formatHtmlWithUnit(unit, -wallet->GetDebit(txin, ISMINE_ALL)) + "<br>";
-            for (const CTxOut& txout : wtx.vout)
->>>>>>> 377bb3ba
+            for (const CTxOut& txout : wtx.tx->vout)
                 if (wallet->IsMine(txout))
                     strHTML += "<b>" + tr("Credit") + ":</b> " + BitcoinUnits::formatHtmlWithUnit(unit, wallet->GetCredit(txout, ISMINE_ALL)) + "<br>";
         }
@@ -270,17 +247,10 @@
     //
     if (fDebug) {
         strHTML += "<hr><br>" + tr("Debug information") + "<br><br>";
-<<<<<<< HEAD
-        BOOST_FOREACH (const CTxIn& txin, wtx.tx->vin)
+        for (const CTxIn& txin : wtx.tx->vin)
             if (wallet->IsMine(txin))
                 strHTML += "<b>" + tr("Debit") + ":</b> " + BitcoinUnits::formatHtmlWithUnit(unit, -wallet->GetDebit(txin, ISMINE_ALL)) + "<br>";
-        BOOST_FOREACH (const CTxOut& txout, wtx.tx->vout)
-=======
-        for (const CTxIn& txin : wtx.vin)
-            if (wallet->IsMine(txin))
-                strHTML += "<b>" + tr("Debit") + ":</b> " + BitcoinUnits::formatHtmlWithUnit(unit, -wallet->GetDebit(txin, ISMINE_ALL)) + "<br>";
-        for (const CTxOut& txout : wtx.vout)
->>>>>>> 377bb3ba
+        for (const CTxOut& txout : wtx.tx->vout)
             if (wallet->IsMine(txout))
                 strHTML += "<b>" + tr("Credit") + ":</b> " + BitcoinUnits::formatHtmlWithUnit(unit, wallet->GetCredit(txout, ISMINE_ALL)) + "<br>";
 
@@ -290,11 +260,7 @@
         strHTML += "<br><b>" + tr("Inputs") + ":</b>";
         strHTML += "<ul>";
 
-<<<<<<< HEAD
-        BOOST_FOREACH (const CTxIn& txin, wtx.tx->vin) {
-=======
-        for (const CTxIn& txin : wtx.vin) {
->>>>>>> 377bb3ba
+        for (const CTxIn& txin : wtx.tx->vin) {
             COutPoint prevout = txin.prevout;
 
             CCoins prev;
