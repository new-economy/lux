--- conflicted
+++ resolved
@@ -191,7 +191,7 @@
                                               currentWatchOnlyBalance(-1),
                                               currentWatchUnconfBalance(-1),
                                               currentWatchImmatureBalance(-1),
-                                              txdelegate(new TxViewDelegate()),
+                                          txdelegate(new TxViewDelegate()),
                                               tkndelegate(new TknViewDelegate(this)),
                                               filter(0)
 {
@@ -518,10 +518,6 @@
 
 void OverviewPage::darksendStatus()
 {
-<<<<<<< HEAD
-=======
-
->>>>>>> 74bbe6be
     static int64_t nLastDSProgressBlockTime = 0;
 
     int nBestHeight = chainActive.Tip()->nHeight;
@@ -569,46 +565,30 @@
         QString s2(out.c_str());
         ui->labelSubmittedDenom->setText(s2);
     }
-<<<<<<< HEAD
-=======
-
->>>>>>> 74bbe6be
+
 }
 
 void OverviewPage::darksendAuto()
 {
-<<<<<<< HEAD
+
     darkSendPool.DoAutomaticDenominating();
-=======
-
-    darkSendPool.DoAutomaticDenominating();
-
->>>>>>> 74bbe6be
+
 }
 
 void OverviewPage::darksendReset()
 {
-<<<<<<< HEAD
-=======
-
->>>>>>> 74bbe6be
+
     darkSendPool.Reset();
 
     QMessageBox::warning(this, tr("Darksend"),
         tr("Darksend was successfully reset."),
         QMessageBox::Ok, QMessageBox::Ok);
-<<<<<<< HEAD
-=======
-
->>>>>>> 74bbe6be
+
 }
 
 void OverviewPage::toggleDarksend()
 {
-<<<<<<< HEAD
-=======
-
->>>>>>> 74bbe6be
+
     QSettings settings;
     // Popup some information on first mixing
     QString hasMixed = settings.value("hasMixed").toString();
@@ -661,8 +641,5 @@
             dlg.exec();
         }
     }
-<<<<<<< HEAD
-=======
-
->>>>>>> 74bbe6be
+
 }